{
    "testTimeout": 120,
    "testInterval": 30,
    "tests": [
        {
            "playbookID": "ExposeIncidentOwner-Test"
        },
        {
            "integrations": "OpenPhish",
            "playbookID": "email_test"
        },
        {
            "integrations": [],
            "playbookID": "Test CommonServer"
        },
        {
            "integrations": "GoogleSafeBrowsing",
            "playbookID": "Google Safe Browsing Test"
        },
        {
            "integrations": "McAfee ESM-v10",
            "playbookID": "McAfeeESMTest",
            "timeout": 500
        },
        {
            "integrations": "PostgreSQL",
            "playbookID": "PostgreSQL Test"
        },
        {
            "integrations": "Qualys",
            "playbookID": "Qualys-Test"
        },
        {
            "integrations": {
                "name": "google",
                "byoi": false
            },
            "playbookID": "GsuiteTest"
        },
        {
            "integrations": "OpenPhish",
            "playbookID": "OpenPhish Test Playbook"
        },
        {
            "integrations": "RSA Archer",
            "playbookID": "Archer-Test-Playbook",
            "nightly": true
        },
        {
            "integrations": "ThreatExchange",
            "playbookID": "ThreatExchange-test"
        },
        {
            "integrations": "jira",
            "playbookID": "Jira-Test"
        },
        {
            "integrations": "ThreatConnect",
            "playbookID": "test-ThreatConnect"
        },
        {
            "integrations": "XFE",
            "playbookID": "XFE Test",
            "timeout": 140,
            "nightly": true
        },
        {
            "integrations": "ipinfo",
            "playbookID": "IPInfoTest"
        },
        {
            "integrations": "jira",
            "playbookID": "VerifyHumanReadableFormat"
        },
        {
            "playbookID": "ExtractURL Test"
        },
        {
            "integrations": {
                "name": "carbonblack",
                "byoi": false
            },
            "playbookID": "CB-Response-Test",
            "nightly": true
        },
        {
            "playbookID": "TestCommonPython"
        },
        {
            "playbookID": "TestFileCreateAndUpload"
        },
        {
            "playbookID": "TestIsValueInArray"
        },
        {
            "playbookID": "TestStringReplace"
        },
        {
            "playbookID": "TestHttpPlaybook"
        },
        {
            "integrations": "VxStream",
            "playbookID": "VxStream Test"
        },
        {
            "integrations": "SplunkPy",
            "playbookID": "Splunk-Test"
        },
        {
            "integrations" : "McAfee NSM",
            "playbookID" : "McAfeeNSMTest",
            "timeout" : 400,
            "nightly": true
        },
        {
            "integrations": "McAfee Active Response",
            "playbookID": "McAfee-MAR_Test"
        },
        {
            "integrations": "PhishTank",
            "playbookID": "PhishTank Testing"
        },
        {
            "integrations": "McAfee Web Gateway",
            "playbookID": "McAfeeWebGatewayTest",
            "timeout" : 500
        },
        {
            "integrations": "TCPIPUtils",
            "playbookID": "TCPUtils-Test"
        },
        {
            "integrations": "McAfee Threat Intelligence Exchange",
            "playbookID": "McAfee-TIE Test"
        },
        {
            "integrations": "Tanium",
            "playbookID": "Tanium Demo Playbook",
            "nightly": true,
            "timeout": 1200
        },
        {
            "playbookID": "ProofpointDecodeURL-Test"
        },
        {
            "playbookID": "listExecutedCommands-Test"
        },
        {
            "integrations": "Service Manager",
            "playbookID": "TestHPServiceManager",
            "timeout": 400
        },
        {
            "integrations": "iDefense",
            "playbookID": "iDefenseTest",
            "timeout": 300
        },
        {
            "playbookID": "LanguageDetect-Test"
        },
        {
            "playbookID": "TestWordFileToIOC"
        },
        {
            "integrations": "ArcSight Logger",
            "playbookID": "ArcSight Logger test"
        },
        {
            "integrations": "Forcepoint",
            "playbookID": "forcepoint test",
            "timeout": 500,
            "nightly": true
        },
        {
            "playbookID": "GeneratePassword-Test"
<<<<<<< HEAD
        },
        {
            "playbookID": "endpoint_enrichment_-_generic_test"
        },
        {
            "integrations": "McAfee Threat Intelligence Exchange",
            "playbookID": "IOC Hunt - TIE - Test"
=======
>>>>>>> 2b7716ca
        }
    ],
    "skipped": [
        {
            "integrations": "Cisco Umbrella Investigate",
            "playbookID": "Cisco-Umbrella-Test"
        },
        {
            "integrations": "icebrg",
            "playbookID": "Icebrg Test",
            "timeout" : 500
        },
        {
            "integrations": "Symantec MSS",
            "playbookID": "SymantecMSSTest"
        },
        {
            "integrations": "Joe Security",
            "playbookID": "JoeSecurityTestPlaybook",
            "timeout": 500
        },
        {
            "playbookID": "TestParseCSV"
        },
        {
            "integrations": "VMware",
            "playbookID": "VMWare Test"
        }
    ]
}<|MERGE_RESOLUTION|>--- conflicted
+++ resolved
@@ -173,7 +173,6 @@
         },
         {
             "playbookID": "GeneratePassword-Test"
-<<<<<<< HEAD
         },
         {
             "playbookID": "endpoint_enrichment_-_generic_test"
@@ -181,8 +180,6 @@
         {
             "integrations": "McAfee Threat Intelligence Exchange",
             "playbookID": "IOC Hunt - TIE - Test"
-=======
->>>>>>> 2b7716ca
         }
     ],
     "skipped": [
