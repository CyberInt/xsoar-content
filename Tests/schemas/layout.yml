type: map
mapping:
  typeId:
    type: str
    required: True
  TypeName:
    type: str
  version:
    type: number
  kind:
    type: str
    required: True
  fromVersion:
    type: str
  toVersion:
    type: str
  system:
    type: bool
  layout:
    type: map
    mapping:
      id:
        type: str
        required: True
      system:
        type: bool
      TypeName:
        type: str
      version:
        type: number
      kind:
        type: str
<<<<<<< HEAD
        required: True
      typeId:
        type: str
        required: True
=======
      typeId:
        type: str
>>>>>>> c466b3a3
      modified:
        type: str
      name:
        type: str
      tabs:
        type: seq
        sequence:
          - include: tabs_schema
      sections:
        type: seq
        sequence:
        - include: section_schema

schema;tabs_schema:
  type: any

schema;section_schema:
  type: map
  mapping:
    id:
      type: str
    version:
      type: number
    modified:
      type: str
    name:
      type: str
    type:
      type: str
    isVisible:
      type: bool
    readOnly:
      type: bool
    description:
      type: str
    query:
      type: any
    queryType:
      type: str
    fields:
      type: seq
      sequence:
      - include: field_schema

schema;field_schema:
  type: map
  mapping:
      id:
        type: str
      version:
        type: number
      modified:
        type: str
      fieldId:
        type: str
      isVisible:
        type: bool<|MERGE_RESOLUTION|>--- conflicted
+++ resolved
@@ -30,15 +30,8 @@
         type: number
       kind:
         type: str
-<<<<<<< HEAD
-        required: True
       typeId:
         type: str
-        required: True
-=======
-      typeId:
-        type: str
->>>>>>> c466b3a3
       modified:
         type: str
       name:
