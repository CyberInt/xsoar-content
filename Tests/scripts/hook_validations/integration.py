import os

import requests
import yaml

from Tests.test_utils import print_error, get_yaml, print_warning, server_version_compare
from Tests.scripts.constants import CONTENT_GITHUB_LINK, PYTHON_SUBTYPES

# disable insecure warnings
requests.packages.urllib3.disable_warnings()


class IntegrationValidator(object):
    """IntegrationValidator is designed to validate the correctness of the file structure we enter to content repo. And
    also try to catch possible Backward compatibility breaks due to the preformed changes.

    Attributes:
       _is_valid (bool): the attribute which saves the valid/in-valid status of the current file.
       file_path (str): the path to the file we are examining at the moment.
       current_integration (dict): Json representation of the current integration from the branch.
       old_integration (dict): Json representation of the current integration from master.
    """

    def __init__(self, file_path, check_git=True, old_file_path=None, old_git_branch='master'):
        self._is_valid = True

        self.file_path = file_path
        if check_git:
            self.current_integration = get_yaml(file_path)
            # The replace in the end is for Windows support
            if old_file_path:
                git_hub_path = os.path.join(CONTENT_GITHUB_LINK, old_git_branch, old_file_path).replace("\\", "/")
                file_content = requests.get(git_hub_path, verify=False).content
                self.old_integration = yaml.safe_load(file_content)
            else:
                try:
                    file_path_from_old_branch = os.path.join(CONTENT_GITHUB_LINK, old_git_branch, file_path).replace(
                        "\\", "/")
                    res = requests.get(file_path_from_old_branch, verify=False)
                    res.raise_for_status()
                    self.old_integration = yaml.safe_load(res.content)
                except Exception as e:
                    print_warning("{}\nCould not find the old integration please make sure that you did not break "
                                  "backward compatibility".format(str(e)))
                    self.old_integration = None

    def is_backward_compatible(self):
        """Check whether the Integration is backward compatible or not, update the _is_valid field to determine that"""
        if not self.old_integration:
            return True

        self.is_changed_context_path()
        self.is_docker_image_changed()
        self.is_added_required_fields()
        self.is_changed_command_name_or_arg()
        self.is_there_duplicate_args()
        self.is_there_duplicate_params()
        self.is_changed_subtype()

        # will move to is_valid_integration after https://github.com/demisto/etc/issues/17949
        self.is_outputs_for_reputations_commands_valid()

        return self._is_valid

    def is_valid_integration(self):
        """Check whether the Integration is valid or not, update the _is_valid field to determine that"""
        self.is_valid_subtype()
        self.is_default_arguments()
        self.is_proxy_configured_correctly()
        self.is_insecure_configured_correctly()

        return self._is_valid

<<<<<<< HEAD
    def is_valid_param(self, param_name, param_display):
        """Check if the given parameter has the right configuration."""
        err_msgs = []
        configuration = self.current_integration.get('configuration', [])
        for configuration_param in configuration:
            param_name = configuration_param['name']
            if param_name == param_name:
                if configuration_param['display'] != param_display:
                    err_msgs.append('The display name of the {} parameter should be \'{}\''.format(param_name,
                                                                                                   param_display))

                elif configuration_param.get('defaultvalue', '') != '':
                    err_msgs.append('The default value of the {} parameter should be \'\''.format(param_name))

                elif configuration_param.get('required', False):
                    err_msgs.append('The required field of the {} parameter should be False'.format(param_name))

                elif configuration_param.get('type') != 8:
                    err_msgs.append('The type field of the {} parameter should be 8'.format(param_name))

        if err_msgs:
            print_error('Received the following error for {} validation:\n'.format(param_name, '\n'.join(err_msgs)))
            self._is_valid = False
            return False

        return True

    def is_proxy_configured_correctly(self):
        """Check that if an integration has a proxy parameter that it is configured properly."""
        return self.is_valid_param('proxy', 'Use system proxy settings')

    def is_insecure_configured_correctly(self):
        """Check that if an integration has a insecure parameter that it is configured properly."""
        return self.is_valid_param('insecure', 'Trust any certificate (unsecure)')
=======
    def is_valid_beta_integration(self, is_new=False):
        """Check whether the beta Integration is valid or not, update the _is_valid field to determine that"""
        self.is_default_arguments()
        self.is_valid_beta(is_new)
        return self._is_valid
>>>>>>> 7677b285

    def is_default_arguments(self):
        """Check if a reputation command (domain/email/file/ip/url)
            has a default non required argument with the same name

        Returns:
            bool. Whether a reputation command hold a valid argument
        """
        commands = self.current_integration.get('script', {}).get('commands', [])
        for command in commands:
            command_name = command.get('name')
            for arg in command.get('arguments', []):
                arg_name = arg.get('name')
                if ((command_name == 'file' and arg_name == 'file')
                        or (command_name == 'email' and arg_name == 'email')
                        or (command_name == 'domain' and arg_name == 'domain')
                        or (command_name == 'url' and arg_name == 'url')
                        or (command_name == 'ip' and arg_name == 'ip')):
                    if arg.get('default') is False:
                        self._is_valid = False
                        print_error("The argument '{}' of the command '{}' is not configured as default"
                                    .format(arg_name, command_name))
        return self._is_valid

    def is_outputs_for_reputations_commands_valid(self):
        """Check if a reputation command (domain/email/file/ip/url)
            has the correct DBotScore outputs according to the context standard
            https://github.com/demisto/content/blob/master/docs/context_standards/README.MD

        Returns:
            bool. Whether a reputation command holds valid outputs
        """
        context_standard = "https://github.com/demisto/content/blob/master/docs/context_standards/README.MD"
        commands = self.current_integration.get('script', {}).get('commands', [])
        for command in commands:
            command_name = command.get('name')
            # look for reputations commands
            if command_name in ['domain', 'email', 'file', 'ip', 'url']:
                context_outputs_paths = set()
                context_outputs_descriptions = set()
                for output in command.get('outputs', []):
                    context_outputs_paths.add(output.get('contextPath'))
                    context_outputs_descriptions.add(output.get('description'))

                # validate DBotScore outputs and descriptions
                DBot_Score = {
                    'DBotScore.Indicator': 'The indicator that was tested.',
                    'DBotScore.Type': 'The indicator type.',
                    'DBotScore.Vendor': 'Vendor used to calculate the score.',
                    'DBotScore.Score': 'The actual score.'
                }
                missing_outputs = set()
                missing_descriptions = set()
                for DBot_Score_output in DBot_Score:
                    if DBot_Score_output not in context_outputs_paths:
                        missing_outputs.add(DBot_Score_output)
                        self._is_valid = False
                    else:  # DBot Score output path is in the outputs
                        if DBot_Score.get(DBot_Score_output) not in context_outputs_descriptions:
                            missing_descriptions.add(DBot_Score_output)
                            # self._is_valid = False - Do not fail build over wrong description

                if missing_outputs:
                    print_error("The DBotScore outputs of the reputation command {} aren't valid. Missing: {}."
                                " Fix according to context standard {} "
                                .format(command_name, missing_outputs, context_standard))
                if missing_descriptions:
                    print_warning("The DBotScore description of the reputation command {} aren't valid. Missing: {}."
                                  " Fix according to context standard {} "
                                  .format(command_name, missing_descriptions, context_standard))

                # validate the IOC output
                command_to_output = {
                    'domain': {'Domain.Name'},
                    'file': {'File.MD5', 'File.SHA1', 'File.SHA256'},
                    'ip': {'IP.Address'},
                    'url': {'URL.Data'}
                }
                reputation_output = command_to_output.get(command_name)
                if reputation_output and not reputation_output.intersection(context_outputs_paths):
                    self._is_valid = False
                    print_error("The outputs of the reputation command {} aren't valid. The {} outputs is missing"
                                "Fix according to context standard {} "
                                .format(command_name, reputation_output, context_standard))

        return self._is_valid

    def is_valid_subtype(self):
        """Validate that the subtype is python2 or python3."""
        type_ = self.current_integration.get('script', {}).get('type')
        if type_ == 'python':
            subtype = self.current_integration.get('script', {}).get('subtype')
            if subtype not in PYTHON_SUBTYPES:
                print_error("The subtype for our yml files should be either python2 or python3, "
                            "please update the file {}.".format(self.current_integration.get('name')))
                self._is_valid = False

        return self._is_valid

    def is_changed_subtype(self):
        """Validate that the subtype was not changed."""
        type_ = self.current_integration.get('script', {}).get('type')
        if type_ == 'python':
            subtype = self.current_integration.get('script', {}).get('subtype')
            if self.old_integration:
                old_subtype = self.old_integration.get('script', {}).get('subtype', "")
                if old_subtype and old_subtype != subtype:
                    print_error("Possible backwards compatibility break, You've changed the subtype"
                                " of the file {}".format(self.file_path))
                    self._is_valid = False

        return self._is_valid

    def is_valid_beta(self, is_new=False):
        """Validate that that beta integration has correct beta attributes"""

        if not all([self._is_display_contains_beta(), self._has_beta_param()]):
            self._is_valid = False
        if is_new:
            if not all([self._id_has_no_beta_substring(), self._name_has_no_beta_substring()]):
                self._is_valid = False

    def _id_has_no_beta_substring(self):
        """Checks that 'id' field dose not include the substring 'beta'"""
        common_fields = self.current_integration.get('commonfields', {})
        integration_id = common_fields.get('id', '')
        if 'beta' in integration_id.lower():
            print_error(
                "Field 'id' should NOT contain the substring \"beta\" in a new beta integration. "
                "please change the id in the file {}".format(self.file_path))
            return False
        return True

    def _name_has_no_beta_substring(self):
        """Checks that 'name' field dose not include the substring 'beta'"""
        name = self.current_integration.get('name', '')
        if 'beta' in name.lower():
            "Field 'name' should NOT contain the substring \"beta\" in a new beta integration. "
            "please change the id in the file {}".format(self.file_path)
            return False
        return True

    def _has_beta_param(self):
        """Checks that integration has 'beta' field with value set to true"""
        beta = self.current_integration.get('beta', False)
        if not beta:
            print_error("Beta integration yml file should have the field \"beta: true\", but was not found"
                        " in the file {}".format(self.file_path))
        return beta

    def _is_display_contains_beta(self):
        """Checks that 'display' field includes the substring 'beta'"""
        display = self.current_integration.get('display', '')
        if 'beta' not in display.lower():
            print_error(
                "Field 'display' in Beta integration yml file should include the string \"beta\", but was not found"
                " in the file {}".format(self.file_path))
            return False
        return True

    def is_there_duplicate_args(self):
        """Check if a command has the same arg more than once

        Returns:
            bool. True if there are duplicates, False otherwise.
        """
        commands = self.current_integration.get('script', {}).get('commands', [])
        for command in commands:
            arg_list = []
            for arg in command.get('arguments', []):
                if arg in arg_list:
                    self._is_valid = False
                    print_error("The argument '{}' of the command '{}' is duplicated in the integration '{}', "
                                "please remove one of its appearances "
                                "as we do not allow duplicates".format(arg, command['name'],
                                                                       self.current_integration.get('name')))
                else:
                    arg_list.append(arg)

        return not self._is_valid

    def is_there_duplicate_params(self):
        """Check if the integration has the same param more than once

        Returns:
            bool. True if there are duplicates, False otherwise.
        """
        configurations = self.current_integration.get('configuration', [])
        param_list = []
        for configuration_param in configurations:
            param_name = configuration_param['name']
            if param_name in param_list:
                self._is_valid = False
                print_error("The parameter '{}' of the "
                            "integration '{}' is duplicated, please remove one of its appearances as we do not "
                            "allow duplicated parameters".format(param_name,
                                                                 self.current_integration.get('name')))
            else:
                param_list.append(param_name)

        return not self._is_valid

    def _get_command_to_args(self, integration_json):
        """Get a dictionary command name to it's arguments.

        Args:
            integration_json (dict): Dictionary of the examined integration.

        Returns:
            dict. command name to a list of it's arguments.
        """
        command_to_args = {}
        commands = integration_json.get('script', {}).get('commands', [])
        for command in commands:
            command_to_args[command['name']] = {}
            for arg in command.get('arguments', []):
                command_to_args[command['name']][arg['name']] = arg.get('required', False)

        return command_to_args

    def is_subset_dictionary(self, new_dict, old_dict):
        """Check if the new dictionary is a sub set of the old dictionary.

        Args:
            new_dict (dict): current branch result from _get_command_to_args
            old_dict (dict): master branch result from _get_command_to_args

        Returns:
            bool. Whether the new dictionary is a sub set of the old dictionary.
        """
        for arg, required in old_dict.items():
            if arg not in new_dict.keys():
                return False

            if required != new_dict[arg] and new_dict[arg]:
                return False

        for arg, required in new_dict.items():
            if arg not in old_dict.keys() and required:
                return False

        return True

    def is_changed_command_name_or_arg(self):
        """Check if a command name or argument as been changed.

        Returns:
            bool. Whether a command name or argument as been changed.
        """
        current_command_to_args = self._get_command_to_args(self.current_integration)
        old_command_to_args = self._get_command_to_args(self.old_integration)

        for command, args_dict in old_command_to_args.items():
            if command not in current_command_to_args.keys() or \
                    not self.is_subset_dictionary(current_command_to_args[command], args_dict):
                print_error("Possible backwards compatibility break, You've changed the name of a command or its arg in"
                            " the file {0} please undo, the command was:\n{1}".format(self.file_path, command))
                self._is_valid = False
                return True

        return False

    def _is_sub_set(self, supposed_bigger_list, supposed_smaller_list):
        """Check if supposed_smaller_list is a subset of the supposed_bigger_list"""
        for check_item in supposed_smaller_list:
            if check_item not in supposed_bigger_list:
                return False

        return True

    def _get_command_to_context_paths(self, integration_json):
        """Get a dictionary command name to it's context paths.

        Args:
            integration_json (dict): Dictionary of the examined integration.

        Returns:
            dict. command name to a list of it's context paths.
        """
        command_to_context_list = {}
        commands = integration_json.get('script', {}).get('commands', [])
        for command in commands:
            context_list = []
            if not command.get('outputs', []):
                continue

            for output in command.get('outputs', []):
                context_list.append(output['contextPath'])

            command_to_context_list[command['name']] = sorted(context_list)

        return command_to_context_list

    def is_changed_context_path(self):
        """Check if a context path as been changed.

        Returns:
            bool. Whether a context path as been changed.
        """
        current_command_to_context_paths = self._get_command_to_context_paths(self.current_integration)
        old_command_to_context_paths = self._get_command_to_context_paths(self.old_integration)

        for old_command, old_context_paths in old_command_to_context_paths.items():
            if old_command in current_command_to_context_paths.keys() and \
                    not self._is_sub_set(current_command_to_context_paths[old_command],
                                         old_context_paths):
                print_error("Possible backwards compatibility break, You've changed the context in the file {0} please "
                            "undo, the command is:\n{1}".format(self.file_path, old_command))
                self._is_valid = False
                return True

        return False

    def _get_field_to_required_dict(self, integration_json):
        """Get a dictionary field name to its required status.

        Args:
            integration_json (dict): Dictionary of the examined integration.

        Returns:
            dict. Field name to its required status.
        """
        field_to_required = {}
        configuration = integration_json.get('configuration', [])
        for field in configuration:
            field_to_required[field.get('name')] = field.get('required', False)

        return field_to_required

    def is_added_required_fields(self):
        """Check if required field were added."""
        current_field_to_required = self._get_field_to_required_dict(self.current_integration)
        old_field_to_required = self._get_field_to_required_dict(self.old_integration)

        for field, required in current_field_to_required.items():
            if (field not in old_field_to_required.keys() and required) or \
                    (required and field in old_field_to_required.keys() and required != old_field_to_required[field]):
                print_error("You've added required fields in the integration "
                            "file '{}', the field is '{}'".format(self.file_path, field))
                self._is_valid = False
                return True

        return False

    def is_docker_image_changed(self):
        """Check if the Docker image was changed or not."""
        # Unnecessary to check docker image only on 5.0 and up
        if server_version_compare(self.old_integration.get('fromversion', '0'), '5.0.0') < 0:
            if self.old_integration.get('script', {}).get('dockerimage', "") != \
                    self.current_integration.get('script', {}).get('dockerimage', ""):
                print_error("Possible backwards compatibility break, You've changed the docker for the file {}"
                            " this is not allowed.".format(self.file_path))
                self._is_valid = False
                return True

        return False<|MERGE_RESOLUTION|>--- conflicted
+++ resolved
@@ -71,7 +71,12 @@
 
         return self._is_valid
 
-<<<<<<< HEAD
+    def is_valid_beta_integration(self, is_new=False):
+        """Check whether the beta Integration is valid or not, update the _is_valid field to determine that"""
+        self.is_default_arguments()
+        self.is_valid_beta(is_new)
+        return self._is_valid
+
     def is_valid_param(self, param_name, param_display):
         """Check if the given parameter has the right configuration."""
         err_msgs = []
@@ -106,13 +111,6 @@
     def is_insecure_configured_correctly(self):
         """Check that if an integration has a insecure parameter that it is configured properly."""
         return self.is_valid_param('insecure', 'Trust any certificate (unsecure)')
-=======
-    def is_valid_beta_integration(self, is_new=False):
-        """Check whether the beta Integration is valid or not, update the _is_valid field to determine that"""
-        self.is_default_arguments()
-        self.is_valid_beta(is_new)
-        return self._is_valid
->>>>>>> 7677b285
 
     def is_default_arguments(self):
         """Check if a reputation command (domain/email/file/ip/url)
