commonfields:
  id: Nessus
  version: -1
name: Nessus
releaseNotes: "Fixed list-scans bug"
display: Nessus
category: Vulnerability Management
image: data:image/png;base64,iVBORw0KGgoAAAANSUhEUgAAAHgAAAAbCAYAAAC3BEsmAAAeTUlEQVRoge16Z5Rc1ZXud8JNFbu6OucktXLOGSEJJKJABGMMBmOM/RwHezyeZ9Ybe+y3bDMGj3EAGwwCGRskLISEhJCEQDm1uiW1Wh3UuatjdVdON74f1S3UIHBYs94v77XOj6pbd9c5Z+dvb7Lv/eN3Pf27V37OGUsQQixV0+TF82bteOje277jsNtUTddxNRmGAV03APLhd4QQAHD+5JcvvNHW0TNBEHjKMEylurLsTU+G8xuGYY3nYZqwKSLKSgoxMDQMRZIwf/Y0dPn64XY6UF1VhtoLl+DrG8Ss6ZNRmJ+NaDQOu00B5xxOhw3DIyGEo1EkEimAAKdr67FhzXK0tHYiGk/A68lAWUkBdu59H0sXzEJP7yCWLpiFvsFhmKaJ0qI8xGIJnL3QCEIJenz9YIxi/uzpaOvohiByVJQU4+WtOzF5QjkG/cNYumAWMlwu5OVkYSQQgq4bOFV3AZqmw7IsOB0OrF62ADZFhmmaYIyiy9ePQCgMRunoXQHNrV1IpFKAZcFus2H1sgVwu5xQNQ3xRBKd3b04crIGBXk5WDJ/Fto6fQiGwrApMirKinDw6Glcv2wRBIFfuVPOGPwjI5hSXYWBoRFyuq7emjN9EriqaXmRSKyYcwZCCEzLwoFDJ75eWVrYuWbVkqcAgBIyTpiWZQFXyyz9mMXiiSnhaLRQFAQYhoFoIpEvSgIMw7zyU90w4M1wYeWSeejs6Uvz+if9XUQJAaVk3N0RQhCNJRzbdu4r82a67fFEYiiZSnVRQtIPxxajFCDAH/+y53vHT9dexymFwDk4Y+CMQZYkMMZwDbFYBMS6mhchxPzIZxiGgTkzp8DlcMC8SvD/pL+NKKGIROMIhqPwZLjgdNiR4XYhHI0J/pHgNEWWvLFYIpaZ4Sq50NBSRq/FhDOGcCSStW3n/mfCkWgRZ2zcc1EUgH/A8gzDhMvpQHVlGQxzvJv/J/1tRAiBqmmIxeOQRAGEAIxT+EcCGeWlhU7/SCB+rqFp2DStRi7wyDUFDACSKKKjyzd1y7ZdPwyEQrBME6ZpwjAMwAIo/cRXP5FM00BVaRHsNmWc2/4n/T1kgRICTdPQ2dMLwzBACQGjREslU6YsSXa7TckVRSFimZb1qVISBAH7Dp146N33j/2rJIlXhMoY/VgM+GtkmibcTieqyovx0cQNGB8m0jH/7zNv8hEeH66/7X3rk3gA1wpH/1+I4FrnISA0bcWHj59FMqUiFI4gy+uJdPcNpArycwbnz5p2KR5PlkuyYPFrMTZNE5SmhWiawBu7DjxRVV5ybvqUiXsZoyCEQBSFdDb9N5KuG5g+pQp2uw2macICwBiDlE7IMjRNL9R13anpelzVNB/ndJhz9umhwEoLRJZEEEKoqmp5mq7n6Lou67oeVTWtj1I2LMvS2M+vyYQzDkkSoKqaQ9O0Il3X3YRCV1VtxAJ8kiiqVyealmWlFZFRiFwAQVrZRYGPV6hRT8cZu2IcBIAg8PQdWBYEgY9VIeOIMQbOGVRV8+q6Xqgbuk3T9ZSq6UMA6VNk2ZAkEYZhwtc/CK/HbUwoL6kbCYbzTNPM92ZmjHg97pGPCZgQAlmWkEym0pvjHOFozPHin3b86PuPP1pblJc7qOk6JFGEqmrQDfOv2pquG8jOysCc6ZMxMDQMQRDgsCnywODwor6BoUfq6ptW7nnvqMc0LU4ITMZYdGJF6eHcHO/v7DblkMB54lp8JUlAIpn01tU33nnszPnPvX3g8BTLtBTLAqWUmISQaEFudq3LYXvZk+E+IItiPyUExqjSMEahKDLtH/TPbevs+WJNXcOanXs/yDZMUyAEFgVJEkZ9iizvkkS2TZakWs6ZIXCOZDKFWDxR2dTW8W1V1UXTtKjX4+pZPG/mk4SQMAAQShCJRjHgH8ZYHkMIKW9p73o8FkvYLMuibpdjYNHcGT8jhAwDAOcMNkWWw9HY8mNnzn9x8+s7VxiG4bLSntkkhKQcdluLJPJtTrt9h92mNCUTKcADOBy2aHZW5uVAIASPx43hkSDGCdiyLFBKtDs2XP+Twydrb+vo8s0QBA5JFNDU1jHv5dd2/epbX7r/fsaoyhiFKAjQ9SQ+3Q+m3cmS+bNgs8mQJBEtbZ0Ldr37wc9q6xuXJ+JJKogC4onk1a8oR0/X3aHI0sbevqFjd96y5lslhXmnr1igBSiKhNr6Sxve3H3w502t7ZMYYxhzqGPuFoASCIbWnb/Usq6itHCgb2DomcXzZ/2Ccx4zDBOJZCrrg2M1Pz519sL9wVDYJooCTNMa5QAQQKaUZuzZf2hqpsf9L4P+4O6N66/7SVlx4YloPA5f32D++0fPPBxPJETDNFGcn4u7bl23jVJyzjAARin6h4bR3NYJURDGBJx36HjN5wPBkN20LORme3HHTWsOUkrekUURHd29k176845n6uob1yQSSTDGPnamcCQ6f8vWt+fn5WY/MeAf+ePMqdU/lSWxXRRFJJMqDNO8glWMi8EWAMMwWXlJ4d4H77n1/3DODMNMJ0OyJOHQ8dN3bd+9/0tpTRMgyzIopZ8YiwkATdNQmJeFGZMngDMOX9/gup898+LuQydqVhq6QTnnUFUVsixadrtiKLIEQzcgcAbTNMnRM3VLn/zViztaO7pXpV0xwDlHR5dvyXObt77SeLltkixJIAA4p3A6HZrH7Uo6HHadMgbDtCCJAjq7+3Kfe3nbj97YdeCJVDIJwzDJc5u3/XTve0cejcUTNlmWoOsGFFmyPC5X0u10pmw2xdQNHZxzRGJx4cjJmtue/t2WNxpb2iYYhgnOmSmJAiRRhCyKEAURBOSK0VhIC3msxBxdhiQKliSKkEQRkiCAEiITQuAPBHN+8dwrLx86XrPG0A0IogDTMmFTbIbH7Uq6nA5VFASomgZJEjEcCDpe37H3SzveOfgHEGJPx2eMc/kfc9EC52TfB8elf/vGI2/eesOqp15/693vKLIESggMAFvf2vfDiZVlzUsXzN47FqsN49qxeCxWLZgzA54MN07XXlj8wqt/eT4UiXrtioKUqsLjdo2sWjJvM6X0aIbbGQqEIi5GyYL3j515cNAfyLMrMoZGAvm/3bz1+e9+9aFbCnKzL4UjEWnz6zt/EAxHMxVZhqbrKMrPvTy5suzpiRPKznm9GfG+fr87HIlW9vQNbjpRc36tbhjM5bBbC2ZPPZ2TnYnjZ85tOnzq7MOSJIEQwDBM67plC7aUFuf/qbAgd9DQDdbS2pmTTCUX1dU3f67L118CEJSXFNXm5mb3JDp9/0ileG0iaZexdee7/1LfeHm+w67AME1IgpC8/cbrfpOb7d3lzcwIhSNRaSQQLAqEI+s/OFqzMRgKZwiCgOqqstOSIMQMwwBnDKIgXDG6jwmYMYa+AT89cOg47rtzw39ebu9ZUlt/aaksiWCMIRKNZTz/x+2/yMvOWlVcmDegyBIi0fgnemmBc+RmZaKts8fx0p/f+mn/oL9YkWWomoYJFWX1D99760NlJYVndr77AQwjbbm3b7j+LyuXzH/hD6+++WJd/aWlkiii29dfufe9I1+95/b1/6u92zej+XLHKnE0WXE7ncNffvDuB6Ox+LFEMpm2Ckoxe/rk96dNqvqD2+VY39rR/VRBbk7N8oVz3tB1HSdqzq/XNB2KLCGlqrh57YoXvvLwvV/ce/AYOKUQxLRrXLl4wa7Vyxc/c+x07Y8OHjl91923rv2pN8Od6Ozq/R9B4dLgj2n0DQzR2guN93LG0qGSEOvmdSu/uXH96ucuNrWCMw5BEFBeWow1pcVbc72ZP29p735yYGi48rYbVj3FBQ7oBgghcDpp2kVbH3HRo9oEwzTRPziMTI878vB9t30zy+PuHyttJElES2vHpJde2/G0pmvcZpMgCOyahzUtCzZFQlamBxcvtdzR0Ny6XJbSrjA/J7vj37728D0TKsvOpFIqli+ciwVzpmPF4nlQVQ2lJYUtj3/lgQeLCvKbNF2HIHAcPX3+M739Q+Wd3b25lmVxQgg0XUdVefG5osK8M6Ul+dBNEylVR3tXD+x2BfFE0iotKth909oVq6dNqvp2MpUCACkWT8wZK/UopVi9fOFbuqaj+XIHnA4HYvEEbDYFiiIhJytz4L6NG776va9/YUH1hPIj/pEgorH4P4QFXEPEMAzD9PUNepLJlJ1QAsM0keF2Dk2dWHlg0B/AwNAwNE3FmbqLkEQBiVQShQW5F++86fp7ly2cfUNRQV6/JIiwKwpssgy303HFiq+5Q0WWcOZcA9o7fagoLTpz1203PC4Kgm6OxmNRFPDBsdOf2bZz33dBKD6KdI2RpumYUl0JRZFwsrZ+k6qllcSyLFy/YuGbeTneBkopnE4HCvNzUJSfi+KCPDjsNmiqhpxsb+v665c+ZxomGKUYDgQ8zW0dd8+YMnFEH0VKBC6gubVjwdFTtQ+lVM0Gy4LAGYKhKCzTREF+LjI9Llim1avpep+mG9AMMyVw3jFWZsEC3ti5/+uNLe2T44kkXE47dMMAoxT5OdkALPj6B1NFBXnNqqpbPb390HX9muXN308WKKHE6bAnGaMGrHTcDoYiOadqLzyWTCbzU6oKQeDoH/AjkUwiLycLEyvKEAhFwppudBi6Acuyxq/RRPETVdA0THR0+0AowY2rl7y6btXi51MpNf0SpWCMYetb737r3IVLK7yZGaOHHW/FlBJE43GcOddQcrm9ew7nDKZlQZElzJw6sUuRJciSCEWWwDkD5xycM4x9T0Ewc2r1gQy3M6gbBgihON/Qcnt2VmZHlifjsqbroJQgnkg6XnrtrWef+u0rZ5oudzzb0NR6l6IIk0VJUMaSmerKMgicY9A/jPaublSWF58YSyAFgeNEzbk1P/3Viwf7B/27a+oufru3f2ipLEt5NpuMcDSGzu5etHb2IBqLwzTN/yHhpst8zhmrKCuKFeblHlY17QrvvQePPf7fv3/1ZGNLx58bmtseEkVhniiKbrtNgWmasNlkxOJxdPX2I5FMQdU0pFQNiaQKRhmyvZkfj8Ef/rGF/YdOYvrkCZBlGetWLf1+U0vHpOb2zlWiIIAxhlA46v3NS68/98PvZq+VRNH/UR66bqCqrAROu1Ix6B8uZJQhbTAWtu7c97X9h07cbhrmJ+6BEmLFk6pomKYy1kEZHgnm6Loe++ymm3709HOvbNY0nQgCh2kY6Orpm9ze5ZsMy/pSTrY3/MvfvdpdkJd7eEp1xXset2sfYzSYn5sNAgKnzf6HU2cv3NzQ3LZUlkRwzhEKR3JD4cj6i82t6x02Rc/Lye6vv9TaWlFWsNths7+TTdl5zhhKiwtxoaHpH8Ljr3HTACFU4Bybbl37XxebW1eNBIJZoiCAEIL+QX9x38DQPSfOnLvH43Grm//8Vtf7R890TqwoeaOoIHcPo6xD0/Qr4NTVoZIx9skCFkUBnd29uNjUigWzpyEzwzX80H0bv/P0sy+/5R8J5HPOR2varkkvbNn+k8ceuvvfKaXjTkwIQSqlQtf1Ql03rqA2hmHi1NkL5aZplf+14xNCIAoclFIQ04Sm68r5hpbMOTMmv/LA3bdkvrnn4I+HAyE7IYAoCOA8HS5GgkHXoH94an1j69T3j556rLggr2btqsXf54y9o+kGKKWDa5YvfESWpF81trRdH0+mkFZcCruiwDQt3tXTW9Te1VN09BRb6XTav7984ZzfFxbk/GdeblbQ5XAgGrsm/vL3k2XBNE1Mm1R18vHHHrj32c2v/8rXNzjJMM3RszMIAkcsFheDoUhVU2tH1YHDJ67P9mZ2z5s55f+KAv89IdS4Vh7EPvvAQwuPnKxdP5YwCJzD6bC/AqDNsix43C5UlpdAFDlyszN7dcOInWto3pC+ewJGGXr6+qfDsr7g6x/KCobCZEyTMtyui/NmTdkmCEL1vg+O380oveJ+TMsCYCHdrvzkBaSTPsMwoGka7IqczMvxvhKNxv3XLZt/cvqUiW9nZbrDBMQWCIa9qqYxID2YwFna7YMQDA0HCtrau+4oyMu5lJvjbYzHExgcGvEvmT9ze2VZcV2Gy0FjsaQ3FI06TMtKx1hKIQgCOGNIpVSpoblt8UggPKmkIG9HJBrTU6pWfLqu/vOarjPLsuByOLBu1eLf2e1KX7rhz9DR7cPQcPCK4hFCClvaOh9MJlOiBcBhU7B25eLXMtyuxlRKBWO0XVHkN5YumNVPCFFi8YQrFk8olmWN5gUMopBu30ajcXdHd+/NoijQOdMnH7yWP/lECwYAzjjOnr+EG1cvA2MUKUPFtMkTnl21dN6Mg4dPfflDvNok23e/52Kj0OYYUUIwEgzDpshdiiylNE2XxvDXL3z2rt9OnlD+gqpqjk9XbzKq5BYAi0qSlMzK9HSmhU/gdjnP3b/p5nN79h/6j7WrllREY7Flx06fW0KAWX2DQ2XDgZBL4ByyJCIQjtheeX3nDwryco45nfaBCZWl0DQtUlFW9PqSBbO2Pr9le/49G2+Y1tDcvjoQCC0ZDoYqe/sHczRN55wzyJTi0Ikzt5eXFHxx+aK5zwRCkU/dOWMMlFAochoz/jBufzx+p4EaDl3X4bDb+m9au/znJYX5/735tbcKb163cn5za8eqRDI1d9AfqBwYHPISQqkocmi6gTf3HPzO7GmTDy6aO+O9lKr+7QKmlCCRTKLmXD3mzJgKVdVQmJeD+zZueKKrp39WS2vn4rEuk2lZsAxjXPLBOENHlw/FhXkdeTlZvvYuX4XAOVRVgygIAxWlxTWjEwdgo4CJZY12qwiFYRrQdAOmaYAzDgvWKAjPEQpHQQAkEknE4gkkUmqiorz04vBI4OKUieXP3XDdUqXL11d+7mLTV3bvP/KYZVlMFAR09fZP7+jyrV133ZItAmOw2xT09g8iHI5alJLewvzcXlXT3r3pkfvI0VO1WcFwZOme947+R7evbyZjDKZhoq6+6e6JlWXPUELGtcUsWLBI2o4kUURXTx8uNrVi2cI5qLt4KQ07WjBxzb4Hga5rECURTrsdQ/4AVE3TKaOd2ZmezkQisW3jhut5e6cvv3fQf9dr2/d8NxCK5PA0NiEdOn7mczOnTnwvFh8fNj61kCOEIJFIYmBoBBkuB+w2GaLAkJnhHn7w7lu/583MGNZHUSw62sq6mjRNR3VVGW5fv3pwQnlJjTGqAKZp4r0jp1aHIlFnNJ5A/6AfF5taMTQcQCgSRWtHN2ouNMA/HEBHdy/qGy/DtNJJREpVEQiEoGkaZ5xxRglC4SiyvR4MDPjhctghiSKisXjC68loePRzd3110dwZh1OqBiDtuoeGAzMi0ThUTZfdLicZGg5iYGgYs6dPQjQWR2VZMTRdsxKp1NCkCeVvbtyw+ls2m6KZpgnOOYYDwaL6xhYPoeTK1AIhFIlkCrF4UkipGpraOrBl2y4EQ2FIkgCXw4Gb112HspJCdzyeED+KDBmmAdOyIAmipBs66ejuhcOuYP3qJRBFATOmViORSOqyInXfcN2Sp9Zet/i/xjpShAD+kWBBl68P3b3949ZfrdRlWUJdfROC4Sgy3C7YbDbYbAqWLpj9waZb1jwxliBci0RBwNkLlxCLJ7Bi8dxXFVmGaVrggoD6xssr3tj57o9VTaeRaAwNza0IhCNIplR0dPei5nwDRkJhcMak9i7fpmQqVexw2MG5gJSqYt8Hx2//9Quvbk4kU6WKIkGURPT2D8KbmQlV0+D1uBFPJMG5ALvdHr86ARFFISwIHC+8uv35t/cdepgSCkop3C4nGKOQRBHvHzuN4oI8iIIAl8MeoZTq6azBAiVUkwTRuFqhKSUIhsKov9Q8NxKN4WLTZQwHQhAlAZQQKIqMzm7f9Jdf3/VkUlUldhVIMpZ4nj1/afovn//ja4FgeIVdkUEIQWF+LrIyM7BswWxkZnowMDiMrp5eOOz28JW/twBCqSkIAj66PtVFpzdOEY5G4R8JIDc7M83PsqBqGm654brn2zp7l+89ePQzymjPdfy7BOFwHB1dvZg6sWrX/NnT/3z4RM29Y7Dn9t0HvzYSjHjWrlz8c0WRLzrsNs1ht8GZtkJ334B/0dFTdY8cOn5mU/+g//lvPHr/o7IoWOFofOLeg8d+1NrRVd3U2rlk7cpFv87K9Oy02eTLspS++OysTJyoOY9Lza0bT9eeXywKHJZlQZFkVJQWPbj97QM3vXvw6KIjJ85+Zta06rVrVix6hXF2NCszI6jrBpIpFV6PG4PDIwW79h36djQaVxijUFUNxUV5LSsWzwknU2pQUaRkLB4X04klsGXb7v9tmkgCZI8iy2FKKI1EY6UtrZ03/OHVN7/WP+gvkSVx3D0RSgzdMLB7/+EfHDh88raLja2rFs+b/uLyRXO3CwI/bVeUBGMMbpcDsiSivdM36+jJ2ketUeUAIagoLTxTVlKI+Edc9F8VMACYpoXd+w9h2qQJ49yww27TvvDZjV/v6PJVtrR3LpDE8RsHIVA1Fafr6rFx/fX6gjnT/rW3f6Dscnv3IkWWQDjDB8dO319X33hTaVHB+db2rnZB4KlgOJLV1TNQPTB0oCoWT8icM7y9//Aj1VXlB5ctnPPq7v2H/r2ts6fa7XKip2+g7MU/7XjSm+n+dmlRwUXfwFBDe6ev74U//iW7rdM3vbGlY34ylXIxxhBPJLFyybwjkih0vrZj72clUQSlhNacv3TPpZb2TbnZ3saq8pKLpmm2BEJhtadvYMK5+uYl/YP+inRTxYQsiYkbVy35TVVFKYKhcGdpUf6RvgH/hrEG/UgglP/s5td/n5nh7rbbbSNdPp0fPVVXFI7EMlKqCik9nHBVvUrAGVOPnKq95djputudDjsi0Zh7z4Gj3zx6qu5rBXk5NeWlhQ1HTtUOGobJeweGKi42XV4YDIbzBc6hahryc7N8q5fO32Jo+rgJWADgloWr4C3Asiwy9nmMRIGjoakNtfWXMHv6ZCSTKQBAMpmC2+XwP3D3LU88+euX/hKNxe1j5cAYD0IphgNBxOJxLJ03s3tCWfEjz7689YWz5y8tFDgH4xzRWMJz7mLTyprzDSthWaCjrTVCCCil0HQdZcWFbdlej9+mSFi2cPbW5rbORS2tXdWEpocEA8FIrn+4IVc3jNUC5zhX3wgucAicA7CQSKZQUpjXdv+mmx/L8WY2r1mxcGDvwaNfTyRTnFEKVVVZZ7dv6uX2zqlp78NgGAZEMe1iVU0DJQR33rz211MmVb0djkQRDIX1FYvnvlRb37QupWl8rA63LIsMjQRKBv3DJWMGoukGpk2qurxwzrTOHe8cXBGJxYWxO9J1g+d6PSeWzp+1/VRt/R2aoYMzjlgiyRovdyyob7y8YCwMcs4hjNbGiVQKdkWJ33Xrun/Pz8tpiqdSH+sJsPsf/Py8QydqbiKUwkJ6osBpt22xLKvt6h+mVBWlRfmoKC2Cpuu4Wgkqy4paCSHx2guNN45hoKZpIsvrabDbbNsG/SPwZrpRXJgPT4ZrKD8n63VPhksPhMJTEomkXVXV9MguZ6MN7vSAnsC55c30DKxYNPfZe26/8aEpEysuAARFBXkt0yZVvcIZNYKhSFUypdo1TSMY3T9IukQxLROmBbicjuSU6so9X33kvgcL83MbKaNmYV72uznZ3mOhcLTEMM2seCIlGqPD6mxMuUbHfBljVnF+bs/alYu/c92yhT/LzfFa0VgcsVgCiiI32GQp0Ns/tDQWj8uGYYwZSjo3sSw4HfbksoVz3tiwZtmdBfnZxw+dOPu5VEqVTMuCw6YEN6xZ8bQsix02RXoj05PRBJDqaCzmUVWNmZZ5pXLgLD3CZFomBM6sCRUlDV9+8O4HSgrz33TYlA+H669ere1dpecvtdxFCREtywLnPGW32161LKvvagGnnzHMmDwRjI2HxCilCEUiwoWGlo2plFpNCNEsyxI9Ge6TkiTuNU0TnHGUFOWBc4b6xhbMnFKNk2friwaG/MsDwfCSnt7B/Gg84aIEpsthDxYW5vSXFhbU2O3Ke5qm+7K9mSjIz4ZdUaDrOkaCIfjTAELWcCC0tr3LN7e7dyAvFI5k6rrBRVFIeTNc/oqy4ss2Rd4niWLt5IkVmk2RIQgCun198PUNIhKNiRkux9RoPLmmtaOrctAfyE0kk3YCatrtSrgwN7u/vLSoprAg551kUh2gjGDG5ImIxeMIhsLwj4QQicaQ7fXMOt/QvKm5rasiFIp4LQCZHufQ5KqKlqLCvLcnVpSeHQ6ETEpIVpev7/5USrVblkVsNmVg7sypWyzLTBw/XQcQgumTJ9i6fX0rO7r7lnV0+3KHR8I5KVWVGaWm2+UcLi7M65tYWXqyrCh/b5bXE77Y1IrqylJwzj9mwf8PZui43vx4eScAAAAASUVORK5CYII=
description: Vulnerability scanner for auditors and security analysts by Tenable Network
  Security
configuration:
- display: 'Server Url (format : https://127.0.0.1:8834)'
  name: url
  defaultvalue: ""
  type: 0
  required: true
- display: Username
  name: username
  defaultvalue: ""
  type: 0
  required: true
- display: Password
  name: password
  defaultvalue: ""
  type: 4
  required: true
- display: Do not validate server certificate (insecure)
  name: insecure
  defaultvalue: ""
  type: 8
  required: false
script:
  script: |
    var getReadyURL = function() {
        u = params.url;
        if (u && u[u.length - 1] !== '/') {
          u = u +'/';
        }
        return u;
    };

    var resToMD = function(body, title) {
        return tblToMd(title, body, Object.keys(body));
    };

    var entities = {
        NessusScan: {
            uuid:                   'UUID',
            name:                   'Name' ,
            status:                 'Status',
            folder_id:              'FolderID',
            id:                     'ID',
            type:                   'Type',
            policy:                 'Policy',
            user_permissions:       'UserPermissions',
            creation_date:          'CreationDate'  ,
            last_modification_date: 'LastModificationDate'
        },
        NessusFolder: {
            unread_count:           'UnreadCount',
            custom:                 'Custom',
            default_tag:            'DefaultTag',
            type:                   'Type',
            name:                   'Name',
            id:                     'ID'
        },
        Endpoint : {
            host_id:                'ID',
            host_index:             'Index',
            hostname:               'Hostname',
            progress:               'Progress',
            critical:               'Critical',
            high:                   'High',
            medium:                 'Medium',
            low:                    'Low',
            info:                   'Info',
            totalchecksconsidered:  'TotalChecksConsidered',
            numchecksconsidered:    'NumChecksConsidered',
            scanprogresstotal:      'ScanProgressTotal',
            scanprogresscurrent:    'ScanProgressCurrent',
            score:                  'Score'
        },
        Vulnerability : {
            plugin_id:              'PluginID'  ,
            plugin_name:            'PluginName',
            plugin_family:          'PluginFamily',
            count:                  'Count'  ,
            vuln_index:             'VulnerabilityIndex',
            severity_index:         'SeverityIndex'
        },
        Note : {
            title:                  'Title',
            message:                'Message',
            severity:               'Sevirity'
        },
        Filter:{
            name:                   'Name',
            readable_name:          'ReadableName',
            operators:              'Operators',
            'control.type':         'Type',
            'control.readable_regest':'ReadableRegest',
            'control.regex':        'Regex',
            'control.options':      'Options'
        },
        History:{
            history_id:             'ID',
            uuid:                   'UUID',
            owner_id:               'OwnerID',
            status:                 'Status',
           creation_date:           'CreationDate',
            last_modification_date: 'LastModification_date'

        },
        Remediations:{
            remediations:           'Remediations',
            num_hosts:              'NumHosts',
            num_cves:               'NumCVEs',
            num_impacted_hosts:     'NumImpactedHosts',
            num_remediated_cves:    'NumRemediatedCVEs'
        }
    };

    //returns single object withing entity (i.e. File[0])
    var jsonToEntityObject = function(origObj, newKeys){
        var ret = {};
        for(var key in newKeys){
            if(newKeys[key]){
                ret[newKeys[key]] = dq(origObj, key);
            }
        }
        return ret;
    };

    //returns entire entity array (i.e. File)
    var jsonToEntity = function(origObj, newKeys){
        var j;
        if(!Array.isArray(origObj)){
            return [jsonToEntityObject(origObj, newKeys)];
        }
        else if(origObj.length > 0){ //makes sure no empty arrays are pushed
            var ret = [];
            for(j=0; j<origObj.length; j++){
                ret.push(jsonToEntityObject(origObj[j], newKeys));
            }
            return ret;
        }
    };

    var login = function() {
        var result = http(
            getReadyURL()+'session',
            {
                Headers: {'Content-Type': ['application/json']},
                Method: 'POST',
                Body: JSON.stringify({'username':params.username,'password':params.password}),
            },
            params.insecure
        );
        if (result.StatusCode !== 200 && result.StatusCode !== 201) {
            throw 'Failed to login, request status code: ' + result.StatusCode + ', check that username/password are correct';
        }
        return JSON.parse(result.Body).token;
    };

    var logout = function(token) {
        var result = http(
            getReadyURL()+'session',
            {
                Headers: {'Content-Type': ['application/json'], 'X-Cookie': ['token='+token]},
                Method: 'DELETE',
            },
            params.insecure
        );
        if (result.StatusCode !== 200 && result.StatusCode !== 401) {
            throw 'Failed to logout session, request status code: ' + result.StatusCode + ', body='+result.Body;
        }
        return 'deleted';
    };

    var listScans = function(token) {
        var result = http(
            getReadyURL()+'scans',
            {
                Headers: {'Content-Type': ['application/json'], 'X-Cookie': ['token='+token]},
                Method: 'GET',
            },
            params.insecure
        );

        if (result.StatusCode !== 200 ) {
            throw 'Failed to get scans list, request status code: ' + result.StatusCode + ', body='+result.Body;
        }
        logout(token);

        var res = JSON.parse(result.Body);
        var md = '';
        if(res.folders && res.folders.length > 0){
            md += tblToMd('Folders', res.folders, args.foldersHeaders? args.foldersHeaders : Object.keys(res.folders[0]));
        }
        if(res.scans && res.scans.length > 0){
            md += tblToMd('Scans', res.scans, args.scansHeaders? args.scansHeaders : Object.keys(res.scans[0]));
        }
        var context = {
            NessusFolder : jsonToEntity(res.folders, entities.NessusFolder),
            NessusScan : jsonToEntity(res.scans, entities.NessusScan)
        };
        return {
            Type: entryTypes.note,
            Contents: JSON.parse(result.Body),
            ContentsFormat: formats.json,
            HumanReadable: md,
            EntryContext: context
        };
    };

    var scanLaunch = function(token,scanId, targets) {
        var body = "";
        if (targets && targets.length > 0 ) {
            var targetsArr = [ targets ];
            body = JSON.stringify({'alt_targets': targetsArr});
        }
        var result = http(
            getReadyURL()+'scans/'+scanId+'/launch',
            {
                Headers: {'Content-Type': ['application/json'], 'X-Cookie': ['token='+token]},
                Method: 'POST',
                Body: body,
            },
            params.insecure
        );
        if (result.StatusCode !== 200 ) {
            throw 'Failed to launch scans list, request status code: ' + result.StatusCode + ', body='+result.Body;
        }
        logout(token);
        var res = JSON.parse(result.Body);
        setContext('ScanUUID', res.scan_uuid);
        var md = 'scan uuid: ' + res.scan_uuid;

        return {
            Type: entryTypes.note,
            Contents: res,
            ContentsFormat: formats.json,
            HumanReadable: md
        };
    };

    var scanDetails = function(token,scanId,historyId) {
        var url = getReadyURL()+'scans/'+scanId;
        if (historyId && historyId.length > 0 ){
            url = url + '?history_id='+historyId;
        }
        var result = http(
            url,
            {
                Headers: {'Content-Type': ['application/json'], 'X-Cookie': ['token='+token]},
                Method: 'GET',
            },
            params.insecure
        );
        if (result.StatusCode !== 200 ) {
            throw 'Failed to get scan Details, request status code: ' + result.StatusCode + ', body='+result.Body;
        }
        logout(token);
        var res = JSON.parse(result.Body);

        var tbToEntity = {'hosts':'Endpoint','comphosts':'Endpoint','vulnerabilities':'Vulnerability',/*'compliance':'Vulnerability',*/'notes':'Note','filters':'Filter','history':'History','remediations':'Remediations'};
        var tables = Object.keys(tbToEntity);
        if(args.tables)
            tables = args.tables.split(/([ ,\,])/);

        var md = '';
        var cur, i, j;
        for(i=0; i<tables.length; i++){
            cur = res[tables[i]];
            if(cur){
                if(!Array.isArray(cur)){
                    md+=tblToMd('Scan '+args.scanId+' '+tables[i], cur, Object.keys(cur));
                }
                else if(cur.length > 0){
                    md+=tblToMd('Scan '+args.scanId+' '+tables[i], cur, Object.keys(cur[0]));
                }
                else{
                    md+='### '+'Scan '+args.scanId+' '+tables[i]+'\n' + 'No data returned\n';
                }
            }
        }
        var context = { NessusScan : jsonToEntity(res.info, entities.NessusScan)};
        var curField;
        context.NessusScan.ID = args.scanId;
        for(i=0; i<tables.length; i++){
            cur = res[tables[i]];
            if(Array.isArray(cur) ? cur.length!=0 : !!cur){
                curField = context.NessusScan[0][tbToEntity[tables[i]]];
                if(curField){
                    context.NessusScan[0][tbToEntity[tables[i]]]=curField.concat(jsonToEntity(cur, entities[tbToEntity[tables[i]]]));
                }
                else{
                    context.NessusScan[0][tbToEntity[tables[i]]] = jsonToEntity(cur, entities[tbToEntity[tables[i]]]);
                }
            }
        }
        var ec = {};
        ec['NessusScan(val.ID && val.ID == '+scanId+' || val.UUID && val.UUID == '+context.NessusScan.UUID+')'] = context.NessusScan;

        return {
            Type: entryTypes.note,
            Contents: result.Body,
            ContentsFormat: formats.json,
            HumanReadable: md,
            EntryContext: ec
        };

    };

    var scanStatus = function(token,scanId){
        var url = getReadyURL()+'scans/'+scanId;
        var result = http(
            url,
            {
                Headers: {'Content-Type': ['application/json'], 'X-Cookie': ['token='+token]},
                Method: 'GET',
            },
            params.insecure
        );
        if (result.StatusCode !== 200 ) {
            throw 'Failed to get scan Details, request status code: ' + result.StatusCode + ', body='+result.Body;
        }
        logout(token);
        var res = JSON.parse(result.Body);

        //setContext('ScanStatus',res.info.status);

        var context = {};
        context['NessusScan(val.ID && val.ID == ' + scanId +').Status'] = res.info.status;
        //log(JSON.stringify(context));

        return {
            Type: entryTypes.note,
            Contents: result.Body,
            ContentsFormat: formats.json,
            HumanReadable: 'Scan status: '+ res.info.status,
            EntryContext: context
        };
    };

    var scanHostDetails = function(token,scanId,historyId,hostId) {
        var url = getReadyURL()+'scans/'+scanId + '/hosts/' + hostId;
        if (historyId && historyId.length > 0 ){
            url = url + '?history_id='+historyId;
        }
        var result = http(
            url,
            {
                Headers: {'Content-Type': ['application/json'], 'X-Cookie': ['token='+token]},
                Method: 'GET',
            },
            params.insecure
        );
        if (result.StatusCode !== 200 ) {
            throw 'Failed to get scan Details, request status code: ' + result.StatusCode + ', body='+result.Body;
        }
        logout(token);
        return JSON.parse(result.Body);
    };

    var scanExport = function(token, scanId, historyId, format, password, chapters) {
        var url = getReadyURL()+'scans/'+scanId + '/export';
        if (historyId && historyId.length > 0 ){
            url = url + '?history_id='+historyId;
        }
        var body = {'format':format};
        if (password && password.length > 0){
            body.password = password;
        }
        if (chapters && chapters.length > 0){
            body.chapters = chapters;
        }
        var result = http(
            url,
            {
                Headers: {'Content-Type': ['application/json'], 'X-Cookie': ['token='+token]},
                Method: 'POST',
                Body: JSON.stringify(body),
            },
            params.insecure
        );
        if (result.StatusCode !== 200 ) {
            throw 'Failed to launch scans list, request status code: ' + result.StatusCode + ', body='+result.Body;
        }
        logout(token);

        var context = {};
        context['NessusScan(val.ID && val.ID == ' + scanId +').ScanReportID'] = JSON.parse(result.Body).file;

        return {
            Type: entryTypes.note,
            Contents: result.Body,
            ContentsFormat: formats.json,
            HumanReadable: 'Report file id: ' + JSON.parse(result.Body).file,
            EntryContext: context
        };
    };

    var getReport = function(token, scanId, fileId) {
        var res = http(
            getReadyURL()+'scans/'+ scanId + '/export/' + fileId + '/download',
            {
                Headers: {'Content-Type': ['application/json'], 'X-Cookie': ['token='+token]},
                Method: 'GET',
            },
            params.insecure
        );
        if (res.StatusCode !== 200) {
            return 'Failed to execute request:' + res.StatusCode + ', body: ' + res.Body;
        }
        var savedFile = saveFile(res.Body);
        logout(token);
        return savedFile;
    };

    var scanCreate = function(token, editorUuid, name, description, policy,folder, scannerId, schedule, launchTime, startTime, rules, timeZone, targets,fileTargets, emails, acls) {
        var body = {};
        body.uuid = editorUuid;
        body.settings = {};
        body.settings.name = name;
        if (description && description.length > 0){
            body.settings.description = description;
        }
        if (policy && policy.length > 0){
            body.settings.policy_id = parseInt(policy);
        }
        if (folder && folder.length > 0){
            body.settings.folder_id = parseInt(folder);
        }
        if (scannerId && scannerId.length > 0){
            body.settings.scanner_id = parseInt(scannerId);
        }
        if (schedule && schedule.length > 0){
            body.settings.enabled = (schedule == 'true');
        }
        if (launchTime && launchTime.length > 0){
            body.settings.launch = launchTime;
        }
        if (startTime && startTime.length > 0){
            body.settings.starttime = startTime;
        }
        if (rules && rules.length > 0){
            body.settings.rrules = rules;
        }
        if (timeZone && timeZone.length > 0){
            body.settings.timezone = timeZone;
        }
        if (targets && targets.length > 0 ) {
            body.settings.text_targets = targets;
        }
        if (fileTargets && fileTargets.length > 0 ) {
            body.settings.file_targets = fileTargets;
        }
        if (emails && emails.length > 0 ) {
            body.settings.emails = emails;
        }
        if (acls && acls.length > 0 ) {
            body.settings.acls = acls;
        }
        var result = http(
            getReadyURL()+'scans',
            {
                Headers: {'Content-Type': ['application/json'], 'X-Cookie': ['token='+token]},
                Method: 'POST',
                Body: JSON.stringify(body),
            },
            params.insecure
        );
        if (result.StatusCode !== 200 ) {
            throw 'Failed to launch scans list, request status code: ' + result.StatusCode + ', body='+result.Body;
        }
        logout(token);

        var res = JSON.parse(result.Body);
        var md = tblToMd('Created Scan Details', res.scan, Object.keys(res.scan));
        var context = {NessusScan: jsonToEntity(res.scan, entities.NessusScan)};

        return {
            Type: entryTypes.note,
            Contents: JSON.parse(result.Body),
            ContentsFormat: formats.json,
            HumanReadable: md,
            EntryContext: context
        };
    };

    var getEditors = function(token) {
        var url = getReadyURL()+'editor/scan/templates';
        var result = http(
            url,
            {
                Headers: {'Content-Type': ['application/json'], 'X-Cookie': ['token='+token]},
                Method: 'GET',
            },
            params.insecure
        );
        if (result.StatusCode !== 200 ) {
            throw 'Failed to get scan editors, request status code: ' + result.StatusCode + ', body='+result.Body;
        }
        logout(token);

        var res = JSON.parse(result.Body).templates;
        var md = tblToMd('Nessus Scans Editors',res,
                        ['title','name','desc','uuid','cloud_only','subscription_only','is_agent','more_info','manager_only','unsupported']);
        return {
            Type: entryTypes.note,
            Contents: result.Body,
            ContentsFormat: formats.json,
            HumanReadable: md
        };
    };

    var getStatus = function(token,scanId,fileId) {
        var url = getReadyURL()+'scans/'+scanId+'/export/'+fileId+'/status';
        var result = http(
            url,
            {
                Headers: {'Content-Type': ['application/json'], 'X-Cookie': ['token='+token]},
                Method: 'GET',
            },
            params.insecure
        );
        if (result.StatusCode !== 200 ) {
            throw 'Failed to get export status, request status code: ' + result.StatusCode + ', body='+result.Body;
        }
        logout(token);

        var context = {};
        context['NessusScan(val.ID && val.ID == '+scanId+').ScanReportStatus'] = JSON.parse(result.Body).status;

        return {
            Type: entryTypes.note,
            Contents: result.Body,
            ContentsFormat: formats.json,
            HumanReadable: 'Report file status: ' + JSON.parse(result.Body).status,
            EntryContext: context
        };
    };
    switch (command) {
        case 'test-module':
            token = login();
            logout(token);
            return (token && token.length >0);
        case 'scans-list': //deprecated
        case 'nessus-list-scans':
            return listScans(login());
        case 'scan-launch': //deprecated
        case 'nessus-launch-scan':
            return scanLaunch(login(),args.scanId,args.targets);
        case 'scan-details': //deprecated
        case 'nessus-scan-details':
            return scanDetails(login(),args.scanId,args.historyId);
        case 'scan-export': //deprecated
        case 'nessus-scan-export':
            return scanExport(login(),args.scanId,args.historyId,args.format,args.password,args.chapters);
        case 'scan-report-download': //deprecated
        case 'nessus-scan-report-download':
            return {Type: 3, FileID: getReport(login(),args.scanId,args.fileId),File: args.fileId+'', Contents: 'we must have contents for an entry'};
        case 'scan-export-status': //deprecated
        case 'nessus-scan-export-status':
            return getStatus(login(),args.scanId,args.fileId);
        case 'scan-create': //deprecated
        case 'nessus-scan-create':
            return scanCreate(login(),args.editor,args.name, args.description, args.policyId, args.folderId, args.scannerId, args.schedule, args.launch, args.startTime, args.rules,
                args.timeZone, args.targets,args.fileTargets, args.emails, args.acls);
        case 'nessus-get-scans-editors':
            return getEditors(login());
        case 'nessus-scan-status':
            return scanStatus(login(),args.scanId);
        case 'nessus-scan-host-details':
        case 'scan-host-details': //deprecated
            return scanHostDetails(login(),args.scanId,args.historyId,args.hostId);

    }
  type: javascript
  commands:
  - name: nessus-list-scans
    arguments:
    - name: foldersHeaders
      description: The table's headers to be shown by order
    - name: scansHeaders
      description: The table's headers to be shown by order
    outputs:
    - contextPath: NessusScan.UUID
      description: The uuid for the scan.
    - contextPath: NessusScan.Name
      description: The name of the scan.
    - contextPath: NessusScan.Status
      description: The status of the scan.
    - contextPath: NessusScan.FolderID
      description: The unique id of the folder housing the scan.
    - contextPath: NessusScan.ID
      description: The unique id of the scan.
    - contextPath: NessusScan.UserPermissions
      description: The sharing permissions for the scan.
    - contextPath: NessusScan.CreationDate
      description: The creation date for the scan in unixtime.
    - contextPath: NessusScan.LastModificationDate
      description: The last modification date for the scan in unixtime.
    - contextPath: NessusScan.Type
      description: The type of scan (local, remote, or agent).
    - contextPath: NessusScan.Policy
      description: The policy if the scan.
    - contextPath: NessusFolder.UnreadCount
      description: The number of unread scans in the folder.
    - contextPath: NessusFolder.Custom
      description: The custom status of the folder (1 or 0).
    - contextPath: NessusFolder.DefaultTag
      description: Whether or not the folder is the default (1 or 0).
    - contextPath: NessusFolder.Type
      description: The type of the folder (main, trash, custom).
    - contextPath: NessusFolder.Name
      description: The name of the folder.
    - contextPath: NessusFolder.ID
      description: The unique id of the folder.
    description: Returns the scan list
  - name: scans-list
    deprecated: true
    arguments:
    - name: foldersHeaders
      description: The table's headers to be shown by order
    - name: scansHeaders
      description: The table's headers to be shown by order
    outputs:
    - contextPath: NessusScan.UUID
      description: The uuid for the scan.
    - contextPath: NessusScan.Name
      description: The name of the scan.
    - contextPath: NessusScan.Status
      description: The status of the scan.
    - contextPath: NessusScan.FolderID
      description: The unique id of the folder housing the scan.
    - contextPath: NessusScan.ID
      description: The unique id of the scan.
    - contextPath: NessusScan.UserPermissions
      description: The sharing permissions for the scan.
    - contextPath: NessusScan.CreationDate
      description: The creation date for the scan in unixtime.
    - contextPath: NessusScan.LastModificationDate
      description: The last modification date for the scan in unixtime.
    - contextPath: NessusScan.Type
      description: The type of scan (local, remote, or agent).
    - contextPath: NessusScan.Policy
      description: The policy if the scan.
    - contextPath: NessusFolder.UnreadCount
      description: The number of unread scans in the folder.
    - contextPath: NessusFolder.Custom
      description: The custom status of the folder (1 or 0).
    - contextPath: NessusFolder.DefaultTag
      description: Whether or not the folder is the default (1 or 0).
    - contextPath: NessusFolder.Type
      description: The type of the folder (main, trash, custom).
    - contextPath: NessusFolder.Name
      description: The name of the folder.
    - contextPath: NessusFolder.ID
      description: The unique id of the folder.
    description: Returns the scan list
  - name: nessus-launch-scan
    arguments:
    - name: scanId
      required: true
      default: true
      description: The Scan ID (use command list-scans to get possible scan ID's)
    - name: targets
      description: If specified, these targets will be scanned instead of the default.
        Value can be single host or of comma separated targets.
    outputs:
    - contextPath: ScanUUID
      description: The uuid of the launched scan.
    description: Launches a new vulnerability scan
  - name: scan-launch
    deprecated: true
    arguments:
    - name: scanId
      required: true
      default: true
      description: The Scan ID (use command list-scans to get possible scan ID's)
    - name: targets
      description: If specified, these targets will be scanned instead of the default.
        Value can be single host or of comma separated targets.
    outputs:
    - contextPath: ScanUUID
      description: The uuid of the launched scan.
    description: Launches a new vulnerability scan
  - name: nessus-scan-details
    arguments:
    - name: scanId
      required: true
      default: true
      description: The Scan ID (use command list-scans to get possible scan ID's)
    - name: historyId
      description: The history_id of the historical data that should be returned.
    - name: tables
      description: The tables to be shown by order
    outputs:
    - contextPath: NessusScan.UUID
      description: The uuid for the scan.
    - contextPath: NessusScan.Name
      description: The name of the scan.
    - contextPath: NessusScan.Status
      description: The status of the scan.
    - contextPath: NessusScan.FolderID
      description: The unique id of the folder housing the scan.
    - contextPath: NessusScan.ID
      description: The unique id of the scan.
    - contextPath: NessusScan.UserPermissions
      description: The sharing permissions for the scan.
    - contextPath: NessusScan.CreationDate
      description: The creation date for the scan in unixtime.
    - contextPath: NessusScan.LastModificationDate
      description: The last modification date for the scan in unixtime.
    - contextPath: NessusScan.Type
      description: The type of scan (local, remote, or agent).
    - contextPath: NessusScan.Policy
      description: The policy if the scan.
    - contextPath: Endpoint.ID
      description: The unique id of the host.
    - contextPath: Endpoint.Index
      description: The index for the host.
    - contextPath: Endpoint.Hostname
      description: The overall severity rating of the host.
    - contextPath: Endpoint.Progress
      description: The scan progress of the host.
    - contextPath: Endpoint.Critical
      description: The percentage of critical findings on the host.
    - contextPath: Endpoint.High
      description: The percentage of high findings on the host.
    - contextPath: Endpoint.Medium
      description: The percentage of medium findings on the host.
    - contextPath: Endpoint.Low
      description: The percentage of low findings on the host.
    - contextPath: Endpoint.Info
      description: The percentage of info findings on the host.
    - contextPath: Endpoint.TotalChecksConsidered
      description: The total number of checks considered on the host.
    - contextPath: Endpoint.NumChecksConsidered
      description: The number of checks considered on the host.
    - contextPath: Endpoint.ScanProgressTotal
      description: The total scan progress for the host.
    - contextPath: Endpoint.ScanProgressCurrent
      description: The current scan progress for the host.
    - contextPath: Endpoint.Score
      description: The overall score for the host.
    - contextPath: Vulnerability.PluginID
      description: The unique id of the vulnerability plugin.
    - contextPath: Vulnerability.PluginName
      description: The name of the vulnerability plugin.
    - contextPath: Vulnerability.PluginFamily
      description: The parent family of the vulnerability plugin.
    - contextPath: Vulnerability.Count
      description: The number of vulnerabilities found.
    - contextPath: Vulnerability.VulnerabilityIndex
      description: The index of the vulnerability plugin.
    - contextPath: Vulnerability.SeverityIndex
      description: The severity index order of the plugin.
    - contextPath: Note.Title
      description: The title of the note.
    - contextPath: Note.Message
      description: The specific message of the note.
    - contextPath: Note.Sevirity
      description: The severity of the note.
    - contextPath: Filter.Name
      description: The short name of the filter.
    - contextPath: Filter.ReadableName
      description: The long name of the filter.
    - contextPath: Filter.Operators
      description: The comparison options for the filter.
    - contextPath: Filter.Type
      description: The input type for the filter.
    - contextPath: Filter.ReadableRegest
      description: The input placeholder for the filter.
    - contextPath: Filter.Regex
      description: The input regex values for the filter.
    - contextPath: Filter.Options
      description: Other input options for the filter.
    - contextPath: History.ID
      description: The unique id of the historical data.
    - contextPath: History.UUID
      description: The uuid of the historical data.
    - contextPath: History.OwnerID
      description: The unique id of the owner of the scan.
    - contextPath: History.Status
      description: The status of the historical data.
    - contextPath: History.CreationDate
      description: The creation date for the historical data in unixtime.
    - contextPath: History.LastModification_date
      description: The last modification date for the historical data in unixtime.
    - contextPath: Remediations.Remediations
      description: Remedy to vulnerabilites found during the scan.
    - contextPath: Remediations.NumHosts
      description: Number of hosts of Remediations
    - contextPath: Remediations.NumCVEs
      description: Number of CVE's
    - contextPath: Remediations.NumImpactedHosts
      description: Number of impacted hosts
    - contextPath: Remediations.NumRemediatedCVEs
      description: Number of Remediated CVE's
    description: Returns details for the given scan
  - name: scan-details
    deprecated: true
    arguments:
    - name: scanId
      required: true
      default: true
      description: The Scan ID (use command list-scans to get possible scan ID's)
    - name: historyId
      description: The history_id of the historical data that should be returned.
    - name: tables
      description: The tables to be shown by order
    outputs:
    - contextPath: NessusScan.UUID
      description: The uuid for the scan.
    - contextPath: NessusScan.Name
      description: The name of the scan.
    - contextPath: NessusScan.Status
      description: The status of the scan.
    - contextPath: NessusScan.FolderID
      description: The unique id of the folder housing the scan.
    - contextPath: NessusScan.ID
      description: The unique id of the scan.
    - contextPath: NessusScan.UserPermissions
      description: The sharing permissions for the scan.
    - contextPath: NessusScan.CreationDate
      description: The creation date for the scan in unixtime.
    - contextPath: NessusScan.LastModificationDate
      description: The last modification date for the scan in unixtime.
    - contextPath: NessusScan.Type
      description: The type of scan (local, remote, or agent).
    - contextPath: NessusScan.Policy
      description: The policy if the scan.
    - contextPath: Endpoint.ID
      description: The unique id of the host.
    - contextPath: Endpoint.Index
      description: The index for the host.
    - contextPath: Endpoint.Hostname
      description: The overall severity rating of the host.
    - contextPath: Endpoint.Progress
      description: The scan progress of the host.
    - contextPath: Endpoint.Critical
      description: The percentage of critical findings on the host.
    - contextPath: Endpoint.High
      description: The percentage of high findings on the host.
    - contextPath: Endpoint.Medium
      description: The percentage of medium findings on the host.
    - contextPath: Endpoint.Low
      description: The percentage of low findings on the host.
    - contextPath: Endpoint.Info
      description: The percentage of info findings on the host.
    - contextPath: Endpoint.TotalChecksConsidered
      description: The total number of checks considered on the host.
    - contextPath: Endpoint.NumChecksConsidered
      description: The number of checks considered on the host.
    - contextPath: Endpoint.ScanProgressTotal
      description: The total scan progress for the host.
    - contextPath: Endpoint.ScanProgressCurrent
      description: The current scan progress for the host.
    - contextPath: Endpoint.Score
      description: The overall score for the host.
    - contextPath: Vulnerability.PluginID
      description: The unique id of the vulnerability plugin.
    - contextPath: Vulnerability.PluginName
      description: The name of the vulnerability plugin.
    - contextPath: Vulnerability.PluginFamily
      description: The parent family of the vulnerability plugin.
    - contextPath: Vulnerability.Count
      description: The number of vulnerabilities found.
    - contextPath: Vulnerability.VulnerabilityIndex
      description: The index of the vulnerability plugin.
    - contextPath: Vulnerability.SeverityIndex
      description: The severity index order of the plugin.
    - contextPath: Note.Title
      description: The title of the note.
    - contextPath: Note.Message
      description: The specific message of the note.
    - contextPath: Note.Sevirity
      description: The severity of the note.
    - contextPath: Filter.Name
      description: The short name of the filter.
    - contextPath: Filter.ReadableName
      description: The long name of the filter.
    - contextPath: Filter.Operators
      description: The comparison options for the filter.
    - contextPath: Filter.Type
      description: The input type for the filter.
    - contextPath: Filter.ReadableRegest
      description: The input placeholder for the filter.
    - contextPath: Filter.Regex
      description: The input regex values for the filter.
    - contextPath: Filter.Options
      description: Other input options for the filter.
    - contextPath: History.ID
      description: The unique id of the historical data.
    - contextPath: History.UUID
      description: The uuid of the historical data.
    - contextPath: History.OwnerID
      description: The unique id of the owner of the scan.
    - contextPath: History.Status
      description: The status of the historical data.
    - contextPath: History.CreationDate
      description: The creation date for the historical data in unixtime.
    - contextPath: History.LastModification_date
      description: The last modification date for the historical data in unixtime.
    - contextPath: Remediations.Remediations
      description: Remedy to vulnerabilites found during the scan.
    - contextPath: Remediations.NumHosts
      description: Number of hosts of Remediations
    - contextPath: Remediations.NumCVEs
      description: Number of CVE's
    - contextPath: Remediations.NumImpactedHosts
      description: Number of impacted hosts
    - contextPath: Remediations.NumRemediatedCVEs
      description: Number of Remediated CVE's
    description: Returns details for the given scan
  - name: scan-host-details
    deprecated: true
    arguments:
    - name: scanId
      required: true
      default: true
      description: The Scan ID (use command list-scans to get possible scan ID's)
    - name: historyId
      description: The history_id of the historical data that should be returned.
    - name: hostId
      required: true
      description: The id of the host to retrieve.
    outputs:
    - contextPath: Endpoint.ID
      description: The unique id of the host.
    - contextPath: Endpoint.Index
      description: The index for the host.
    - contextPath: Endpoint.Hostname
      description: The overall severity rating of the host.
    - contextPath: Endpoint.Progress
      description: The scan progress of the host.
    - contextPath: Endpoint.Critical
      description: The percentage of critical findings on the host.
    - contextPath: Endpoint.High
      description: The percentage of high findings on the host.
    - contextPath: Endpoint.Medium
      description: The percentage of medium findings on the host.
    - contextPath: Endpoint.Low
      description: The percentage of low findings on the host.
    - contextPath: Endpoint.Info
      description: The percentage of info findings on the host.
    - contextPath: Endpoint.TotalChecksConsidered
      description: The total number of checks considered on the host.
    - contextPath: Endpoint.NumChecksConsidered
      description: The number of checks considered on the host.
    - contextPath: Endpoint.ScanProgressTotal
      description: The total scan progress for the host.
    - contextPath: Endpoint.ScanProgressCurrent
      description: The current scan progress for the host.
    - contextPath: Endpoint.Score
      description: The overall score for the host.
    description: Returns details for the given host.
  - name: nessus-scan-host-details
    arguments:
    - name: scanId
      required: true
      default: true
      description: The Scan ID (use command list-scans to get possible scan ID's)
    - name: historyId
      description: The history_id of the historical data that should be returned.
    - name: hostId
      required: true
      description: The id of the host to retrieve.
    outputs:
    - contextPath: Endpoint.ID
      description: The unique id of the host.
    - contextPath: Endpoint.Index
      description: The index for the host.
    - contextPath: Endpoint.Hostname
      description: The overall severity rating of the host.
    - contextPath: Endpoint.Progress
      description: The scan progress of the host.
    - contextPath: Endpoint.Critical
      description: The percentage of critical findings on the host.
    - contextPath: Endpoint.High
      description: The percentage of high findings on the host.
    - contextPath: Endpoint.Medium
      description: The percentage of medium findings on the host.
    - contextPath: Endpoint.Low
      description: The percentage of low findings on the host.
    - contextPath: Endpoint.Info
      description: The percentage of info findings on the host.
    - contextPath: Endpoint.TotalChecksConsidered
      description: The total number of checks considered on the host.
    - contextPath: Endpoint.NumChecksConsidered
      description: The number of checks considered on the host.
    - contextPath: Endpoint.ScanProgressTotal
      description: The total scan progress for the host.
    - contextPath: Endpoint.ScanProgressCurrent
      description: The current scan progress for the host.
    - contextPath: Endpoint.Score
      description: The overall score for the host.
    description: Returns details for the given host.
  - name: nessus-scan-export
    arguments:
    - name: scanId
      required: true
      default: true
      description: The Scan ID (use command list-scans to get possible scan ID's)
    - name: historyId
      description: The history_id of the historical data that should be returned.
    - name: format
      required: true
      description: scan report file format (nessus, csv, html, db, pdf)
    - name: password
      description: The password used to encrypt database exports (*Required when exporting
        as DB).
    - name: chapters
      description: 'The chapters to include in the export (expecting a semi-colon
        delimited string comprised of some combination of the following options: vuln_hosts_summary,
        vuln_by_host, compliance_exec, remediations, vuln_by_plugin, compliance)'
    outputs:
    - contextPath: ScanReportID
      description: ID of the scan report.
    description: Export the given scan (Nessus, HTML, PDF, CSV, or DB format)
  - name: scan-export
    deprecated: true
    arguments:
    - name: scanId
      required: true
      default: true
      description: The Scan ID (use command list-scans to get possible scan ID's)
    - name: historyId
      description: The history_id of the historical data that should be returned.
    - name: format
      required: true
      description: scan report file format (nessus, csv, html, db, pdf)
    - name: password
      description: The password used to encrypt database exports (*Required when exporting
        as DB).
    - name: chapters
      description: 'The chapters to include in the export (expecting a semi-colon
        delimited string comprised of some combination of the following options: vuln_hosts_summary,
        vuln_by_host, compliance_exec, remediations, vuln_by_plugin, compliance)'
    outputs:
    - contextPath: ScanReportID
      description: ID of the scan report.
    description: Export the given scan (Nessus, HTML, PDF, CSV, or DB format)
  - name: scan-report-download
    deprecated: true
    arguments:
    - name: scanId
      required: true
      default: true
      description: The Scan ID (use command list-scans to get possible scan ID's)
    - name: fileId
      required: true
      description: The id of the file to download (result from command export-scan).
    description: Download an exported scan
  - name: nessus-scan-report-download
    arguments:
    - name: scanId
      required: true
      default: true
      description: The Scan ID (use command list-scans to get possible scan ID's)
    - name: fileId
      required: true
      description: The id of the file to download (result from command export-scan).
    description: Download an exported scan
  - name: scan-create
    deprecated: true
    arguments:
    - name: editor
      required: true
      default: true
      description: The uuid for the editor template to use
    - name: name
      required: true
      description: The name of the scan
    - name: description
      description: The description of the scan
    - name: policyId
      description: The unique id of the policy to use(number)
    - name: folderId
      description: The unique id of the destination folder for the scan(number)
    - name: scannerId
      description: The unique id of the scanner to use(number)
    - name: schedule
      required: true
      description: If true, the schedule for the scan is enabled(true/false)
    - name: launch
      description: When to launch the scan. (i.e. ON_DEMAND, DAILY, WEEKLY, MONTHLY,
        YEARLY)
    - name: startTime
      description: The starting time and date for the scan (i.e. YYYYMMDDTHHMMSS).
    - name: rules
      description: Expects a semi-colon delimited string comprised of three values.
        The frequency (FREQ=ONCE or DAILY or WEEKLY or MONTHLY or YEARLY), the interval
        (INTERVAL=1 or 2 or 3 ... x), and the days of the week (BYDAY=SU,MO,TU,WE,TH,FR,SA).
        To create a scan that runs every three weeks on Monday Wednesday and Friday
        the string would be 'FREQ=WEEKLY;INTERVAL=3;BYDAY=MO,WE,FR'
    - name: timeZone
      description: The timezone for the scan schedule
    - name: targets
      required: true
      description: The list of targets to scan, Value can be single host or of comma
        separated targets.
    - name: emails
      description: A comma separated list of accounts who will recieve the email summary
        report
    - name: acls
      description: An array containing permissions to apply to the scan
    - name: fileTargets
      description: The name of a file containing the list of targets to scan
    outputs:
    - contextPath: NessusScan.UUID
      description: The uuid for the scan.
    - contextPath: NessusScan.Name
      description: The name of the scan.
    - contextPath: NessusScan.Status
      description: The status of the scan.
    - contextPath: NessusScan.FolderID
      description: The unique id of the folder housing the scan.
    - contextPath: NessusScan.ID
      description: The unique id of the scan.
    - contextPath: NessusScan.UserPermissions
      description: The sharing permissions for the scan.
    - contextPath: NessusScan.CreationDate
      description: The creation date for the scan in unixtime.
    - contextPath: NessusScan.LastModificationDate
      description: The last modification date for the scan in unixtime.
    - contextPath: NessusScan.Type
      description: The type of scan (local, remote, or agent).
    - contextPath: NessusScan.Policy
      description: The policy if the scan.
    description: Creates a new scan
  - name: nessus-scan-create
    arguments:
    - name: editor
      required: true
      default: true
      description: The uuid for the editor template to use
    - name: name
      required: true
      description: The name of the scan
    - name: description
      description: The description of the scan
    - name: policyId
      description: The unique id of the policy to use(number)
    - name: folderId
      description: The unique id of the destination folder for the scan(number)
    - name: scannerId
      description: The unique id of the scanner to use(number)
    - name: schedule
      required: true
      description: If true, the schedule for the scan is enabled(true/false)
    - name: launch
      description: When to launch the scan. (i.e. ON_DEMAND, DAILY, WEEKLY, MONTHLY,
        YEARLY)
    - name: startTime
      description: The starting time and date for the scan (i.e. YYYYMMDDTHHMMSS).
    - name: rules
      description: Expects a semi-colon delimited string comprised of three values.
        The frequency (FREQ=ONCE or DAILY or WEEKLY or MONTHLY or YEARLY), the interval
        (INTERVAL=1 or 2 or 3 ... x), and the days of the week (BYDAY=SU,MO,TU,WE,TH,FR,SA).
        To create a scan that runs every three weeks on Monday Wednesday and Friday
        the string would be 'FREQ=WEEKLY;INTERVAL=3;BYDAY=MO,WE,FR'
    - name: timeZone
      description: The timezone for the scan schedule
    - name: targets
      required: true
      description: The list of targets to scan, Value can be single host or of comma
        separated targets.
    - name: emails
      description: A comma separated list of accounts who will recieve the email summary
        report
    - name: acls
      description: An array containing permissions to apply to the scan
    - name: fileTargets
      description: The name of a file containing the list of targets to scan
    outputs:
    - contextPath: NessusScan.UUID
      description: The uuid for the scan.
    - contextPath: NessusScan.Name
      description: The name of the scan.
    - contextPath: NessusScan.Status
      description: The status of the scan.
    - contextPath: NessusScan.FolderID
      description: The unique id of the folder housing the scan.
    - contextPath: NessusScan.ID
      description: The unique id of the scan.
    - contextPath: NessusScan.UserPermissions
      description: The sharing permissions for the scan.
    - contextPath: NessusScan.CreationDate
      description: The creation date for the scan in unixtime.
    - contextPath: NessusScan.LastModificationDate
      description: The last modification date for the scan in unixtime.
    - contextPath: NessusScan.Type
      description: The type of scan (local, remote, or agent).
    - contextPath: NessusScan.Policy
      description: The policy if the scan.
    description: Creates a new scan
  - name: nessus-get-scans-editors
    arguments: []
    description: Returns all scan editors template list
  - name: scan-export-status
    deprecated: true
    arguments:
    - name: scanId
      required: true
      description: The Scan ID (use command list-scans to get possible scan ID's)
    - name: fileId
      required: true
      description: The id of the file to download (result from command export-scan).
    outputs:
    - contextPath: NessusScan.ScanReportStatus
      description: The status of the scan report.
    description: Check the file status of an exported scan
  - name: nessus-scan-export-status
    arguments:
    - name: scanId
      required: true
      description: The Scan ID (use command list-scans to get possible scan ID's)
    - name: fileId
      required: true
      description: The id of the file to download (result from command export-scan).
    outputs:
    - contextPath: NessusScan.ScanReportStatus
      description: The status of the scan report.
    description: Check the file status of an exported scan
  - name: nessus-scan-status
    description: Get scan status by scan id
    arguments:
    - name: scanId
      required: true
      description: The Scan ID (use command list-scans to get possible scan ID's)
    outputs:
    - contextPath: NessusScan.Status
<<<<<<< HEAD
      description: The status of the scan report.
hidden: false
releaseNotes: "-"
=======
      description: The status of the scan report.
>>>>>>> 40555704
<|MERGE_RESOLUTION|>--- conflicted
+++ resolved
@@ -1234,10 +1234,4 @@
       description: The Scan ID (use command list-scans to get possible scan ID's)
     outputs:
     - contextPath: NessusScan.Status
-<<<<<<< HEAD
-      description: The status of the scan report.
-hidden: false
-releaseNotes: "-"
-=======
-      description: The status of the scan report.
->>>>>>> 40555704
+      description: The status of the scan report.