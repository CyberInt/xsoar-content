commonfields:
  id: CommonServer
  version: 1
name: CommonServer
script: |-
  // Common functions script
  // =======================
  // This script will be appended to each server script before being executed.
  // Place here all common functions you'd like to share between server scripts.

  /**
   * Formats a string in place
   * @returns {String} the formatted string
   */
  String.prototype.format = function() {
     var content = this;
     for (var i=0; i < arguments.length; i++)
     {
          var replacement = '{' + i + '}';
          content = content.replace(replacement, arguments[i]);
     }
     return content;
  }

  cleanSingleObject = function(contents) {
      var cleanContents = {};
      var keys = Object.keys(contents);
      for (var i = 0; i < keys.length; i++) {
          if (contents[keys[i]] || contents[keys[i]] === false) {
              cleanContents[keys[i]] = contents[keys[i]];
          }
      }
      return cleanContents;
  }

  /**
   * Clean an object from empty fields
   * @returns {Object} the clean object
   */
  var cleanObject = function(obj) {
      if (obj instanceof Array) {
          var res = [];
          for (var j in obj) {
              res.push(cleanObject(obj[j]));
          }
          return res;
      }
      cleanSingleObject(obj);
  }

  /**
   * Creates a string from an object
   * @param {JSON or String} o - the object to create the string from
   * @returns {String} a string which represents the object
   */
  function objToStr(o, delimiter) {
      if(!delimiter || typeof(delimiter) !== 'string') {
                delimiter = ',';
            }
      if (Array.isArray(o)) {
          return o.map(function(v) {
              return objToStr(v);
          }).join(delimiter);
      } else if (typeof(o) === 'string') {
          return o;
      } else if (typeof(o) === 'number') {
          return '' + o;
      } else {
          return JSON.stringify(o);
      }
  }

  MARKDOWN_CHARS = "\\`*_{}[]()#+-!|"

  /**
   * Escapes markdown characters in a string
   * @param {String} st - the string to fix
   * @returns {String} a string with the markdown characters escaped
   */
  var stringEscapeMD = function(st, replaceNewlines) {
      if (typeof(st) != 'string') {
          return st;
      }

      if (replaceNewlines) {
        st = st.replace(/\r\n/g, '<br>')
        st = st.replace(/\n/g, '<br>')
        st = st.replace(/\r/g, '<br>')
      }

      escapedSt = '';
      for (var i = 0; i < st.length; i++) {
          if (MARKDOWN_CHARS.indexOf(st[i]) > -1) {
              escapedSt += '\\';
          }
          escapedSt += st[i];
      }

      return escapedSt;
  }

  var HTML_ENTITY_MAP = {
    '&': '&amp;',
    '<': '&lt;',
    '>': '&gt;',
    '"': '&quot;',
    "'": '&#39;',
    '/': '&#x2F;',
    '`': '&#x60;',
    '=': '&#x3D;'
  };

  /**
   * Escapes html characters in a string
   * @param {String} st - the string to fix
   * @returns {String} a string with the html characters escaped
   */
  var stringEscapeHTML = function(st) {
      return String(st).replace(/[&<>"'`=\/]/g, function (s) {
          return HTML_ENTITY_MAP[s];
      });
  }

  /**
   * converts textual keys to pascal format (e.g. "Threat Score" -> "ThreatScore")
   * @param {Dictionary} dict - only the keys matter
   * @return {Dictionary} the same dictionary which the keys converted
   */
  var convertKeysToPascalCase = function(dict) {
      var pascalDict = {};
      for (var key in dict) {
          var pascalCaseKey = key.replace(/\w+/g, function(w) { return w[0].toUpperCase() + w.slice(1).toLowerCase(); }).replace(/ /g, '');
          pascalDict[pascalCaseKey] = dict[key];
      }

      return pascalDict;
  }

  /**
   * Gets a parameter that can be either a list or a JSON list or a list separated by ',' and returns a regular list
   * @param {Object} arg the argument to convert to list
   * @returns {Array} of strings
   */
  function argToList(arg) {
      if (!arg) {
          return [];
      }
      if (Array.isArray(arg)) {
          return arg;
      }
      if (typeof(arg) === 'string') {
          if (arg[0] === '[' && arg[arg.length - 1] === ']') {
              return JSON.parse(arg);
          }
          return arg.split(',');
      }
      return arg;
  }

  /**
   * Converts a demisto table in JSON form to a Markdown table
   * @param {String} name - the name of the table
   * @param {Object} t - the JSON table - Array of objects with the same keys
   * @param {Array} headers - optinal, the output markdown table will show only these headers (by order)
   * @returns {Array} array from the original string-list
   */
  function tableToMarkdown(name, t, headers, cellDelimiter, headerTransform) {
      if (t && !(t instanceof Array)){
          t = [t];
      }

      //in case of headers was not provided (backward compatibility)
      if ((!headers || !headers instanceof Array || headers.length === 0) && t && t.length > 0){
          headers = GetAllObjectsProperties(t);
      }

      if(!headers || !headers instanceof Array || headers.length === 0) {
          return 'No data returned\n';
      }

      var mdResults = '';
      if (name) {
          mdResults = '### ' + name + '\n';
      }
      if (t && t.length) {
          var newHeaders = [];
          if(!headerTransform){
            headerTransform = function(string){return string;};
          }
          for(var i=0; i<headers.length; i++){
              newHeaders.push(headerTransform(headers[i]));
          }
          if (newHeaders.length > 1) {
              mdResults += newHeaders.join('|') + '\n';
          } else {
              mdResults += newHeaders[0] + '|' + '\n';
          }
          var sep = [];
          headers.forEach(function(h){
              sep.push('-');
          });
          if (sep.length === 1) {
              sep[0] = sep[0]+'|';
          }
          mdResults += sep.join('|') + '\n';
          t.forEach(function(entry){
              var vals = [];
              headers.forEach(function(h){
                    vals.push((!!entry[h] || entry[h]===0) ? stringEscapeMD(formatCell(entry[h], cellDelimiter), true) : ' ');
              });
              if (vals.length === 1) {
                  vals[0] = vals[0]+'|';
              }
              mdResults += vals.join('|') + '\n';
          });
      } else{
          mdResults += 'No data returned\n';
      }
      return mdResults;
  }

  var tblToMd = tableToMarkdown;

  /**
   * Converts underscore case strings to camel case
   * @param {String} string - string to be converted - i.e. hello_world
   * @returns {String} - converted string - i.e. HelloWorld
  */
  var underscoreToCamelCase = function(string){
      var ret_string = '_'+string;
      return ret_string.replace(/_([a-z])/g, function (g) { return g[1].toUpperCase(); });
  };
  
  /**
   * Converts dots into spaces and capitalizes
  */
  var dotToSpace = function(string){
      var ret_string = '.'+string;
      return ret_string.replace(/\.([a-z,A-Z])/g, function (g) { return ' '+g[1].toUpperCase(); });
  };
  
  function mapObjFunction(mapFields, filter) {
      var transformSingleObj= function(obj) {
          var res = {};
          mapFields.forEach(function(f) {
              if(!filter || filter(f)){
                  res[f.to] = dq(obj, f.from);
              }
          });
          return res;
      };
      return function(obj) {
          if (obj instanceof Array) {
              var res = [];
              for (var j=0; j < obj.length; j++) {
                  var current = transformSingleObj(obj[j]);
                  if (current) {
                      res.push(current);
                  }
              }
              return res;
          }
          return transformSingleObj(obj);
      };
  }

  function createContext(data, id) {
      var createContextSingle = function(obj) {
          var res = {};
          var keys = Object.keys(obj);
          keys.forEach(function(k) {
              var values = k.split('.');
              var current = res;
              for (var j = 0; j<values.length - 1; j++) {
                  if (!current[values[j]]) {
                      current[values[j]] = {};
                  }
                  current = current[values[j]];
              }
              current[values[j]] = obj[k];
          });
          if (!res.ID && id) {
              res.ID = id;
          }
          return res;
      };
      if (data instanceof Array) {
          var res = [];
          for (var j=0; j < data.length; j++) {
              res.push(createContextSingle(data[j]));
          }
          return res;
      }
      return createContextSingle(data);
  }

  var isFunction = function(functionToCheck) {
      return functionToCheck && typeof functionToCheck === 'function';
  }

  /**
   * Creates a dq query string
   * @param {string} path - the path to be parsed
   * @param {function or string} filter - filter string (e.g. 'val.id===<some id>'') or filter function (e.g. function(obj){return obj.name === 'name';} )
   * @param {function or string} returnValue - string or function that defines returned data format (e.g. '{Name : val.name}' or function(val){return {Name:val.name};} )
   * @returns {string} - the query string to pass to dq function
  */
  var dqQueryBuilder = function(path, filter, returnValue){
      var query = path;
      if(!filter){
          filter = 'true';
      }
      if(isFunction(filter)){
          filter = filter.toString() + '(val)';
      }
      if(typeof filter !== 'string'){
          throw 'dqQueryBuilder: Filter type is neither a function nor a string';
      }
      query += '('+filter+')';
      if(returnValue){
          if(isFunction(returnValue)){
              returnValue = returnValue.toString() + '(val)';
          }
          if(typeof returnValue !== 'string'){
              throw 'dqQueryBuilder: return value for DQ is neither a function nor a string';
          }
          query += '='+returnValue;
      }
      return query;
  };

  /**
   * Creates a dq query from arguments and calls dq
   * @param {Object} raw - the raw data
   * @param {string} path - the path to be parsed
   * @param {function or string} filter - filter string (e.g. 'val.id===<some id>'') or filter function (e.g. function(obj){return obj.name === 'name';} )
   * @param {function or string} returnValue - string or function that defines returned data format (e.g. '{Name : val.name}' or function(val){return {Name:val.name};} )
   * @returns {Object} - the value returned from the dq function
  */
  easyDQ = function(data, path, filter, returnValue){
      dq(data, dqQueryBuilder(path, filter, returnValue));
  };

  /* creates array from obj, if obj is not already an array */
  var toArray = function(obj){
      if(obj && !Array.isArray(obj))
          return [obj];
      return obj;
  };

  /**
   * Creates war room entry
   * @param {Object} result - the raw result to be parsed
   * @param {Object} translator - maps raw data to war room output. Should be of the following format:
   * {
          contextPath: <context-path>,
          title: <war-room-title>,
          data: [
              {to: <dest-key>, from: <orig-key>, (optional) humanReadable: <true/false>},
              {to: <dest-key>, from: <orig-key>, (optional) humanReadable: <true/false>},
              ...
          ]
      }
   * * dest-key/orig-key should be sparated with '.' (e.g. 'File.Malicious')
   * * dest-key is also used for war room table headers
   * * humanReadable states whether field should appear in war room table. Default is true.
   * @param {function} MDfilter - (optional) filters out fields that shouldn't be displayed in warroom (returns true/false). Default uses humanReadable field.
   * @returns {Object} - the war room entry
  */
  var createEntry = function(result , translator, MDfilter){
      /* filters out all fields where humanReadable is false */
      var filter = function(obj){
          if(obj.humanReadable !== false){
              return true;
          }
          return false;
      };

      var entry = {
          Type: entryTypes.note,
          Contents: result,
          ContentsFormat: formats.json,
          ReadableContentsFormat: formats.markdown
      };

      var content = translator.innerPath ? dq(result, translator.innerPath) : result;
      var translatedContext = mapObjFunction(translator.data) (content);
      var translatedMD = mapObjFunction(translator.data, filter) (content);
      entry.HumanReadable = tableToMarkdown(translator.title,translatedMD, undefined, undefined, dotToSpace);
      entry.EntryContext = {};
      var context = createContext(translatedContext);
      entry.EntryContext[translator.contextPath] = context;
      return entry;
  };

  /**
   * Converts a demisto table in JSON form to a HTML table
   * @param {String} name - the name of the table
   * @param {Object} t - the JSON table - Array of objects with the same keys
   * @param {Array} headers - optinal, the output markdown table will show only these headers (by order)
   * @returns {Array} array from the original string-list
   */
  function tableToHTML(name, t, headers, cellDelimiter) {
      if (t && !(t instanceof Array)){
          t = [t];
      }

      //in case of headers was not provided (backward compatibility)
      if ((!headers || !headers instanceof Array || headers.length === 0) && t && t.length > 0){
          headers = GetAllObjectsProperties(t);
      }

      if(!headers || !headers instanceof Array || headers.length === 0) {
          return 'No data returned<br/>';
      }

      var htmlResults = '';
      if (name) {
          htmlResults = '<h3>' + name + '</h3><br/>';
      }
      if (t && t.length) {
          htmlResults += '<table><tr>' + headers.reduce(function(acc, v) {return acc + '<th>' + v + '</th>';}, '') + '</tr>';
          t.forEach(function(entry){
              var vals = [];
              headers.forEach(function(h){
                  vals.push((!!entry[h] || entry[h]==0) ? stringEscapeHTML(formatCell(entry[h], cellDelimiter)) : ' ');
              });
              htmlResults += '<tr>' + vals.reduce(function(acc, v) {return acc + '<td>' + v + '</td>';}, '') + '</tr>';
          });
          htmlResults += '</table>';
      } else{
          htmlResults += 'No data returned<br/>';
      }
      return htmlResults;
  }

  /**

  * Verifies that the given fields exists in the content and verifies its value
  * @param {String} fieldName - the name of the field (dq format)
  * @param {Object} expectedValue - the value to verify
  * @param {Array} headers - optinal, the output markdown table will show only this headers (by order)
  * @returns {Array} array from the original string-list
  */
  function verifyContextField(fieldName, expectedValue, comparisonType) {
      value = dq(invContext, fieldName);

      if (value === undefined) {
          throw 'Field does not exist: {0}.'.format(fieldName);
      }

      if (expectedValue !== undefined) {
          if (comparisonType == 'stringContains') {
              if (value.indexOf(expectedValue) == -1) {
                  throw 'Field {0} does not contain the expected string. Value: {1}, expected: {2}.'.format(fieldName, value, expectedValue);
              }
          } else {
              if (value != expectedValue) {
                  throw 'Field {0} does not match. Value: {1}, expected: {2}.'.format(fieldName, value, expectedValue);
              }
          }
      }

      return value;
  }
  
  /**
   * Get all properties of objects in array.
   * @param t - Array of elements to get properties
   * @returns {Array} - Array of objects properties
  */
  function GetAllObjectsProperties(t) {
      var properties = {};
      t.forEach(function (element) {
          for(var prop in element) {
              properties[prop] ='';
          }
      });
      return Object.keys(properties).sort();
  }

  /**
   * Checks if the given string represents a valid IPv4 address
   * @deprecated please use isValidIP which really checks IP for validity
   * @param {String} ip - the string to check
   * @returns {Boolean} true if valid IPv4 address
   */
  function isIp(ip) {
    var d = ip.split('.'), i = d.length;
    if (i !== 4) {
      return false;
    }
    var ok = true;
    while (i-- && ok) {
      ok = d[i].length !== 0 && !isNaN(parseInt(d[i])) && d[i] > -1 && d[i] < 256;
    }
    return ok;
  }

  var entryTypes = {note: 1, downloadAgent: 2, file: 3, error: 4, pinned: 5, userManagement: 6, image: 7, plagroundError: 8, map: 15};
  var formats = {html: 'html', table: 'table', json: 'json', text: 'text', dbotResponse: 'dbotCommandResponse', markdown: 'markdown'};

  /**
   * Returns the name of the file as stored in our investigation artifacts on disk.
   * This should be used when sending files to d2 scripts as you can see in StaticAnalyze.
   * @param {String} entryId - the entry ID containing the file
   * @returns {String} the name of the file in our artifact repository
   */
  function fileNameFromEntry(entryId) {
    var parts = entryId.split('@');
    if (parts.length !== 2) {
      return null;
    }
    var res = executeCommand('getEntry', {id: entryId});
    if (res && Array.isArray(res) && res.length === 1) {
      return parts[1] + '_' + res[0].FileID;
    }
    return null;
  }

  /**
   * Closes the current investigation
   * @param {Object} args - arguments for the close (what happened, damange, etc.)
   * @returns {Array} an array with error entry if there is an error or empty array
   */
  function closeInvestigation(args) {
    return executeCommand('closeInvestigation', args);
  }

  /**
   * Sets severity an incident. The incident must be related to current investigation.
   * @param {Object} arg - has 2 keys, 'id' - the incident id, 'severity' - the new severity value (Critical, High, Medium etc.).
   * @returns {Array} in case of error will contain the error entry. In Case of success will return an empty array.
   */
  function setSeverity(arg) {
    return executeCommand('setSeverity', arg);
  }

  /**
   * Sets fields of the incident. The incident must be related to current investigation and be the only incident in it.
   * @param {Object} args - has 5 optional keys: type, severity, details, name and systems of the incident.
   *                        systems should follow this string template: '1.1.1.1,10.10.10.10'
   * @returns {Array} in case of error will contain the error entry. In Case of success will return an empty array.
   */
  function setIncident(args) {
    return executeCommand('setIncident', args);
  }

  /**
   * Create a new incident with the fields specified, only if an incident with the same name does not exist as an active incident.
   * If an active incident with the same name exists, ignore the request.
   * @param {Object} args - has 5 optional keys: type, severity, details, name and system of the incident.
   * @returns {Array} in case of error will contain the error entry. In Case of success will return an empty array.
   */
  function createNewIncident(args) {
    return executeCommand('createNewIncident', args);
  }

  /**
   * Sets playbook according to type.
   * @param {String} type - the incident type, which the playbook is set accordingly.
   * @returns {Array} in case of error will contain the error entry. In Case of success will return an empty array.
   */
  function setPlaybookAccordingToType(type) {
    return executeCommand('setPlaybookAccordingToType', {type: type});
  }

  /**
   * Sets Owner to an incident. The incident must be related to current investigation.
   * @param {Object} name - the owner user name.
   * @returns {Array} in case of error will contain the error entry. In Case of success will return an empty array.
   */
  function setOwner(name) {
    return executeCommand('setOwner', { owner: name });
  }

  /**
   * Assigns a playbook task to a user.
   * @param {Object} arg - has 2 keys, 'id' - the task id, 'assignee' - assignee user name.
   * @returns {Array} in case of error will contain the error entry. In Case of success will return an empty array.
   */
  function taskAssign(arg) {
    return executeCommand('taskAssign', arg);
  }

  /**
   * Sets task due date.
   * @param {Object} arg - has 2 keys, 'id' - the task id, 'dueDate' - time string in UTC format (To get current time use: 'new Date().toUTCString()').
   * @returns {Array} in case of error will contain the error entry. In Case of success will return an empty array.
   */
  function setTaskDueDate(arg) {
    return executeCommand('setTaskDueDate', arg);
  }

  /**
   * Sets investigation playbook
   * @param {String} name - the playbook name.
   * @returns {Array} in case of error will contain the error entry. In Case of success will return an empty array.
   */
  function setPlaybook(name) {
    return executeCommand('setPlaybook', { name: name });
  }

  /**
   * Adds task to Workplan
   * @param {Object} arg - has 5 keys:
   * 'name' - (mandatory) The new task's name.
   * 'description' - (optional) The new task's description.
   * 'script' - (optional) Name of script to be run by task.
   * 'addBefore' - (optional, refers to task id) Insert new task before specified task (when using this argument do not use afterTask)
   * 'addAfter' - (optional, refers to task id) Insert new task after specified task (when using this argument do not use beforeTask)
   * @returns {Array} in case of error will contain the error entry. In Case of success will return an empty array.
   */
  function addTask(arg) {
    return executeCommand('addTask', arg);
  }

  /**
   * Encode json object to URL. Supports multiple same arguments if value is array.
   * @param {Object} args - the object to encode.
   * @returns {String} in case of error will be empty. In Case of success will return the URL string.
   */
  function encodeToURLQuery(args) {
        var query = '';
        if (args) {
            var keys = Object.keys(args);
            if (keys.length > 0) {
                query = '?';
                for (var i = 0; i<keys.length; i++) {
                    if (i !== 0) {
                        query += '&';
                    }
                    if (Array.isArray(args[keys[i]])) {
                        for (var j=0; j<args[keys[i]].length; j++) {
                            if (j !== 0) {
                                query += '&';
                            }
                            query += encodeURIComponent(keys[i]) + '=' + encodeURIComponent(args[keys[i]][j]);
                        }
                    } else {
                        query += encodeURIComponent(keys[i]) + '=' + encodeURIComponent(args[keys[i]]);
                    }
                }
            }
        }
        return query;
  }

  /**
   * Translate ThreatConnect rating to score
   * @param {rating} TC rating as int
   * @returns {score} int (between 0 and 3)
   */
  function threatConnectRatingToScore(rating) {
      var tcScore = 0;
      if (rating == 2 || rating == 1) {
          tcScore = 2;
      }
      if (rating > 2) {
          tcScore = 3;
      }
      return tcScore;
  }

  /**
  * Check the list of available modules to see whether a command is currently available to be run.
  * @param {Object} cmd - the command to check.
  * @returns {bool} Whether the command is available or not.
  */
  function isCommandAvailable(cmd) {
      var all = getAllSupportedCommands();
      var modules = Object.keys(all);
      for(var i = 0; i < modules.length ; i++) {
          var modCmds = all[modules[i]];
          if (modCmds) {
              for(var j = 0; j < modCmds.length ; j++) {
                  if (modCmds[j].name === cmd) {
                      return true;
                  }
              }
          }
      }
      return false;
  }

  /**
   * Check if the given entry is an error entry
   * @param {Object} entry - the entry to check
   * @returns {Boolean} true if this is an error entry, false otherwise
   */
  function isError(entry) {
    return entry && typeof entry === 'object' && entry.Type === entryTypes.error;
  }

  /**
   * Check if the given res is an array and is not an error
   * @param {Array} res - the result from the execute to check
   * @returns {Boolean} true if this is a valid result
   */
  function isValidRes(res) {
    return res && Array.isArray(res) && res.length && !isError(res[0]);
  }

  /**
   * If the given value exists, return it. Otherwise, return default and if not provided 'Unknown'
   * @param {Object} v - value that can be anything
   * @param {Object} def - default value. If not provided will be 'Unknown'
   * @return {Object} value if exists or default otherwise
   */
  function nvl(v, def) {
    return v ? v : def ? def : 'Unknown';
  }

  /**
   * Flatten the fields into a map of dot notation key and value
   * @param {Object} obj - the object to iterate on
   * @param {String} path - the path so far in dot notation
   * @param {Object} flat - the collected object result
   * @returns {Object} an object with keys that are dot notation and values
   */
  function flattenFields(obj, path, flat) {
    if (obj) {
        if (typeof obj === 'object') {
            var keys = Object.keys(obj);
            for (var f=0; f<keys.length; f++) {
                flattenFields(obj[keys[f]], path !== '' ? path + '.' + keys[f] : keys[f], flat);
            }
        } else if (Array.isArray(obj)) {
            for (var i=0; i<obj.length; i++) {
                flattenFields(obj[i], path !== '' ? path + '.' + i : '' + i, flat);
            }
        } else {
            flat[path] = obj.toString();
        }
    }
  }

  var formatCell = objToStr;

  /**
   * Convert a given object to md while decending multiple levels
   * @param {Object} o - the object to convert - can be an array as well
   * @returns {String} - the converted md string
   */
  function objToMd(o) {
      var flat = {};
      flattenFields(o, '', flat);
      var keys = Object.keys(flat);
      keys.sort();
      var md = 'Key | Value\n- | -\n';
      for (var i=0; i<keys.length; i++) {
          md += keys[i] + ' | ' + flat[keys[i]] + '\n';
      }
      return md;
  }

  /**
   * Convert a given object to md list (-) while each value is converted to simple str
   * @param {Object} o - the object to convert
   * @param {String} t - the title of the list
   * @returns {String} the returned md
   */
  function objToList(o, t) {
    var md = '';
    if (o) {
        md += '### ' + t + '\n';
        var keys = Object.keys(o);
        for (var i=0; i<keys.length; i++) {
            md += '- ' + keys[i] + ': ' + objToStr(o[keys[i]]) + '\n';
        }
    }
    return md;
  }

  /**
  * Converts the given timestamp to a string
  * @param {int} timestamp - the timestamp in UNIX format
  * @returns {String} e.g. 'Thu, 11 May 2017 11:18:56 UTC'
  */
  function convertTimestampToString(timestamp) {
    return (new Date(parseInt(timestamp))).toISOString();
  }

  /**
  * Converts the given number (uint32) to an IP address string
  * @param {int} num: the number to convert
  * @returns {String} e.g. '192.168.2.1'
  */
  var numToIp = function(num) {
    var ip = num % 256;

    for (var i = 3; i > 0; i--) {
        num = Math.floor(num / 256);
        ip = num % 256 + '.' + ip;
    }

    return ip;
  }

  /**
   * Convert a given array to md table
   * @param {Array} arr - the array to convert
   * @returns {String} - the converted md string
   */
  function arrToMd(arr) {
      if (!arr || arr.length === 0) {
          return '';
      }
      return tableToMarkdown('', arr);
  }

  /**
   * Query the given object with the given path and retrive it
   * @deprecated please use dq which has the full functionality
   * @param {Object} obj - the object to query
   * @param {String} path - the path to retrieve from the object
   * @returns {Object} if path is found, then the value at the path, null otherwise
   */
  function jq(obj, path) {
    if (!obj || !path || (typeof obj !== 'object' && !Array.isArray(obj))) {
      return null;
    }
    var parts = path.split('.');
    for (var i=0; i<parts.length; i++) {
      // First, handle array option
      var part = parts[i].match(/([a-zA-Z0-9_]*)(\[([0-9]+)\])?/);
      if (part[3]) {
        // If array of property and not top array
        if (part[1]) {
          if (obj.hasOwnProperty(part[1]) && Array.isArray(obj[part[1]])) {
            obj = obj[part[1]][parseInt(part[3])];
          } else {
            return null;
          }
        } else {
          if (Array.isArray(obj)) {
            obj = obj[parseInt(part[3])];
          } else {
            return null;
          }
        }
      } else {
        // Not an array
        if (obj.hasOwnProperty(part[1])) {
          obj = obj[part[1]];
        } else {
          return null;
        }
      }
    }
    return obj;
  }

  /**
   * Replace the given args with the actual values in the input template
   * @param {String} input - the template to replace values in
   * @param {Object} args - the map of values to use
   * @returns {String} the template with the values filled in
   */
  function replaceInTemplates(input, args) {
    var res = input;
    var keys = Object.keys(args);
    for (var i = 0; i < keys.length; i++) {
      res = res.split('%' + keys[i] + '%').join(args[keys[i]]);
    }
    return res;
  }

  /**
   * Replace the given args with the actual values in the input template and remove from args
   * @param {String} input - the template to replace values in
   * @param {Object} args - the map of values to use
   * @returns {String} the template with the values filled in
   */
  function replaceInTemplatesAndRemove(input, args) {
      var res = input;
      var keys = Object.keys(args);
      for (var i = 0; i < keys.length; i++) {
        if (res.indexOf('%' +  keys[i] + '%') !== -1) {
          res = res.split('%' + keys[i] + '%').join(args[keys[i]]);
          delete(args[keys[i]]);
        }
      }
      return res;
  }

  var xmlReservedChars = {
    '&': '&amp;',
    '\"': '&quot;',
    '\'': '&apos;',
    '<': '&lt;',
    '>': '&gt;'
  };

  /**
   * Escape reserved XML chars in the input
   * @param {String} input - the input to escape
   * @returns {String} the escaped input
   */
  function escapeXMLChars(input) {
      var res = input;
      var keys = Object.keys(xmlReservedChars);
      for (var i = 0; i < keys.length; i++) {
          res = res.split(keys[i]).join(xmlReservedChars[keys[i]]);
      }
      return res;
  }

  /**
   * Get list data which is comma-separated into an array
   * @param {String} listName - the name of the list
   * @returns {Array} the list as an array
   */
  function getCSVListAsArray(listName) {
      var res = executeCommand('getList', {listName: listName});
      if (isValidRes(res)) {
          var data = res[0].Contents.split(',');
          return data.filter(function(v) {return v;}).map(function(v) {return v.trim();});
      }
      return [];
  }

  /**
   * Get list data which is JSON format into an object that can be an array as well
   * @param {String} listName - the name of the list
   * @returns {Object} the list as an object
   */
  function getJSONListAsObject(listName) {
      var res = executeCommand('getList', {listName: listName});
      if (isValidRes(res)) {
          try {
              return JSON.parse(res[0].Contents);
          } catch (ex) {
              throw 'Error parsing list - ' + res[0].Contents + ' - ' + ex;
          }
      }
      return null;
  }

  var brands = {xfe: 'xfe', vt: 'VirusTotal', cy: 'cylance', wf: 'WildFire', cs: 'crowdstrike-intel', threatconnect: 'ThreatConnect'};
  var providers = {xfe: 'IBM X-Force Exchange', vt: 'VirusTotal', cy: 'Cylance', wf: 'WildFire', cs: 'CrowdStrike'};
  // Thresholds for the various reputation services to mark something as positive
  var thresholds = {xfeScore: 3, vtPositives: 10, vtPositiveUrlsForIP: 10};

  /**
   * Checks if the given entry from a URL reputation query is positive (known bad)
   * @deprecated
   * @param {Object} entry - reputation entry
   * @returns {Boolean} true if positive, false otherwise
   */
  function positiveUrl(entry) {
    if (entry.Type !== entryTypes.error && entry.ContentsFormat === formats.json) {
      var c = entry.Contents;
      if (entry.Brand === brands.xfe && c && c.url.result.score && c.url.result.score > thresholds.xfeScore) {
        return true;
      } else if (entry.Brand === brands.vt && c && c.positives && c.positives > thresholds.vtPositives) {
        return true;
      } else if (entry.Brand === brands.cs && c && c.length && c[0].indicator && (c[0].malicious_confidence === 'high' || c[0].malicious_confidence === 'medium')) {
        return true;
      }
    }
    return false;
  }

  /**
   * Checks if the given entry from a file reputation query is positive (known bad)
   * @deprecated
   * @param {Object} entry - reputation entry
   * @returns {Boolean} true if positive, false otherwise
   */
  function positiveFile(entry) {
    if (entry.Type !== entryTypes.error && entry.ContentsFormat === formats.json) {
      var c = entry.Contents;
      if (entry.Brand === brands.xfe && c && c.malware.family) {
        return true;
      } else if (entry.Brand === brands.vt && c && c.positives && c.positives > thresholds.vtPositives) {
        return true;
      } else if (entry.Brand === brands.wf && c && c.wildfire && c.wildfire.file_info) {
        return c.wildfire.file_info.malware === 'yes';
      } else if (entry.Brand === brands.cy && c) {
        var k = Object.keys(c);
        if (k && k.length > 0) {
          var v = c[k[0]];
          if (v && v.generalscore) {
            return v.generalscore < -0.5;
          }
        }
      } else if (entry.Brand === brands.cs && c && c.length && c[0].indicator && (c[0].malicious_confidence === 'high' || c[0].malicious_confidence === 'medium')) {
        return true;
      }
    }
    return false;
  }

  /**
   * Checks if the given entry from an IP reputation query is positive (known bad)
   * @deprecated
   * @param {Object} entry - reputation entry
   * @returns {Boolean} true if positive, false otherwise
   */
  function positiveIP(entry) {
    if (entry.Type !== entryTypes.error && entry.ContentsFormat === formats.json) {
      var c = entry.Contents;
      if (entry.Brand === brands.xfe && c && c.reputation.score && c.reputation.score > thresholds.xfeScore) {
        return true;
      } else if (entry.Brand === brands.vt && c && c.detected_urls) {
        var positives = 0;
        for (var i = 0; i < c.detected_urls.length; i++) {
          if (c.detected_urls[i].positives > thresholds.vtPositives) {
            positives++;
          }
        }
        return positives > thresholds.vtPositiveUrlsForIP;
      } else if (entry.Brand === brands.cs && c && c.length && c[0].indicator && (c[0].malicious_confidence === 'high' || c[0].malicious_confidence === 'medium')) {
        return true;
      }
    }
    return false;
  }

  /**
   * Display CrowdStrike Intel results in Markdown
   * @deprecated
   * @param {Object} entry - reputation entry
   * @returns {Object} the markdown entry
   */
  function shortCrowdStrike(entry) {
    if (entry.Type !== entryTypes.error && entry.ContentsFormat === formats.json) {
      var c = entry.Contents;
      if (entry.Brand === brands.cs && c && c.length && c[0].indicator) {
        var csRes = '## CrowdStrike Falcon Intelligence';
        csRes += '\n\n### Indicator - ' + c[0].indicator;
        if (c[0].labels && c[0].labels.length) {
          csRes += '\n### Labels';
          csRes += '\nName|Created|Last Valid';
          csRes += '\n----|-------|----------';
          for (var l = 0; l < c[0].labels.length; l++) {
            csRes += '\n' + c[0].labels[l].name + '|' + new Date(c[0].labels[l].created_on * 1000) + '|' + new Date(c[0].labels[l].last_valid_on * 1000);
          }
        }
        if (c[0].relations && c[0].relations.length) {
          csRes += '\n### Relations';
          csRes += '\nIndicator|Type|Created|Last Valid';
          csRes += '\n---------|----|-------|----------';
          for (var r = 0; r < c[0].relations.length; r++) {
            csRes += '\n' + c[0].relations[r].indicator + '|' + c[0].relations[r].type + '|' + new Date(c[0].relations[r].created_date * 1000) + '|' + new Date(c[0].relations[r].last_valid_date * 1000);
          }
        }
        return {ContentsFormat: formats.markdown, Type: entryTypes.note, Contents: csRes};
      }
    }
    return entry;
  }

  /**
   * Formats a URL reputation entry into a short table
   * @deprecated
   * @param {Object} entry - reputation entry
   * @returns {Object} the table entry
   */
  function shortUrl(entry) {
    if (entry.Type !== entryTypes.error && entry.ContentsFormat === formats.json) {
      var c = entry.Contents;
      if (entry.Brand === brands.xfe && c) {
        return {ContentsFormat: formats.table, Type: entryTypes.note, Contents: {
          Country: c.country, MalwareCount: c.malware.count, A: c.resolution.A ? c.resolution.A.join(',') : '',
          AAAA: c.resolution.AAAA ? c.resolution.AAAA.join(',') : '', Score: c.url.result.score,
          Categories: c.url.result.cats ? Object.keys(c.url.result.cats).join(',') : '',
          URL: c.url.result.url, Provider: providers.xfe, ProviderLink: 'https://exchange.xforce.ibmcloud.com/url/' + c.url.result.url
        }};
      } else if (entry.Brand === brands.vt && c) {
        return {ContentsFormat: formats.table, Type: entryTypes.note, Contents: {
          ScanDate: c.scan_date, Positives: c.positives, Total: c.total, URL: c.url, Provider: providers.vt, ProviderLink: c.permalink
        }};
      } else if (entry.Brand === brands.cs && c && c.length && c[0].indicator) {
        return shortCrowdStrike(entry);
      } else if (entry.Brand === brands.threatconnect && c && c.data && c.data.url) {
        var url = c.data.url;
        return {ContentsFormat: formats.table, Type: entryTypes.note, Contents: {
          Url: url.text, Rating: url.rating, Confidence: url.confidence,
          DateAdded: url.dateAdded, ID: url.id, webLink: url.webLink, Provider: entry.Brand
        }};
      }
    }
    return entry;
  }

  /**
   * Formats a file reputation entry into a short table
   * @deprecated
   * @param {Object} entry - reputation entry
   * @returns {Object} the table entry
   */
  function shortFile(entry) {
    if (entry.Type !== entryTypes.error && entry.ContentsFormat === formats.json) {
      var c = entry.Contents;
      if (entry.Brand === brands.xfe && entry.Contents) {
        var cm = c.malware;
        return {ContentsFormat: formats.table, Type: entryTypes.note, Contents: {
          Family: cm.family, MIMEType: cm.mimetype, MD5: cm.md5 ? cm.md5.substring(2) : '',
          CnCServers: cm.origins.CnCServers.count, DownloadServers: cm.origins.downloadServers.count,
          Emails: cm.origins.emails.count, ExternalFamily: cm.origins.external && cm.origins.external.family ? cm.origins.external.family.join(',') : '',
          ExternalCoverage: cm.origins.external.detectionCoverage, Provider: providers.xfe,
          ProviderLink: 'https://exchange.xforce.ibmcloud.com/malware/' + cm.md5.replace(/^(0x)/,"")
        }};
      } else if (entry.Brand === brands.vt && entry.Contents) {
        return {ContentsFormat: formats.table, Type: entryTypes.note, Contents: {
          Resource: c.resource, ScanDate: c.scan_date, Positives: c.positives, Total: c.total, SHA1: c.sha1, SHA256: c.sha256, Provider: providers.vt, ProviderLink: c.permalink
        }};
      } else if (entry.Brand === brands.cy && entry.Contents) {
        var k = Object.keys(entry.Contents);
        if (k && k.length > 0) {
          var v = entry.Contents[k[0]];
          if (v) {
            return {ContentsFormat: formats.table, Type: entryTypes.note, Contents: {
              Status: v.status, Code: v.statuscode, Score: v.generalscore, Classifiers: JSON.stringify(v.classifiers), ConfirmCode: v.confirmcode, Error: v.error, Provider: providers.cy
            }};
          }
        }
      } else if (entry.Brand === brands.wf && entry.Contents && entry.Contents.wildfire && entry.Contents.wildfire.file_info) {
        var c = entry.Contents.wildfire.file_info;
        return {ContentsFormat: formats.table, Type: entryTypes.note, Contents: {
          Type: c.filetype, Malware: c.malware, MD5: c.md5, SHA256: c.sha256, Size: c.size, Provider: providers.wf
        }};
      } else if (entry.Brand === brands.cs && c && c.length && c[0].indicator) {
        return shortCrowdStrike(entry);
      } else if (entry.Brand === brands.threatconnect && c && c.data && c.data.file) {
        var file = c.data.file;
        return {ContentsFormat: formats.table, Type: entryTypes.note, Contents: {
          File: file.file, Rating: file.rating, Confidence: file.confidence, Sha256: file.sha256, Sha1: file.sha1, MD5: file.md5,
          DateAdded: file.dateAdded, ID: file.id, webLink: file.webLink, Provider: entry.Brand
        }};
      }
    }
    return entry;
  }

  /**
   * Formats an ip reputation entry into a short table
   * @deprecated
   * @param {Object} entry - reputation entry
   * @returns {Object} the table entry
   */
  function shortIP(entry) {
    if (entry.Type !== entryTypes.error && entry.ContentsFormat === formats.json) {
      var c = entry.Contents;
      if (entry.Brand === brands.xfe && entry.Contents) {
        var cr = c.reputation;
        return {ContentsFormat: formats.table, Type: entryTypes.note, Contents: {
          IP: cr.ip, Score: cr.score, Geo: cr.geo && cr.geo['country'] ? cr.geo['country'] : '',
          Categories: cr.cats ? JSON.stringify(cr.cats) : '', Provider: providers.xfe
        }};
      } else if (entry.Brand === brands.vt && entry.Contents) {
        var positives = 0;
        for (var i = 0; i < entry.Contents.detected_urls.length; i++) {
          if (entry.Contents.detected_urls[i].positives > thresholds.vtPositives) {
            positives++;
          }
        }
        return {ContentsFormat: formats.table, Type: entryTypes.note, Contents: {
          DetectedURLs: positives, Provider: providers.vt
        }};
      } else if (entry.Brand === brands.cs && c && c.length && c[0].indicator) {
        return shortCrowdStrike(entry);
      } else if (entry.Brand === brands.threatconnect && c && c.data && c.data.address) {
        var addr = c.data.address;
        return {ContentsFormat: formats.table, Type: entryTypes.note, Contents: {
          IP: addr.ip, Rating: addr.rating, Confidence: addr.confidence,
          DateAdded: addr.dateAdded, ID: addr.id, webLink: addr.webLink, Provider: entry.Brand
        }};
      }
    }
    return entry;
  }

  /**
   * Formats a domain reputation entry into a short table
   * @deprecated
   * @param {Object} entry - reputation entry
   * @returns {Object} the table entry
   */
  function shortDomain(entry) {
    if (entry.Type !== entryTypes.error && entry.ContentsFormat === formats.json) {
      if (entry.Brand === brands.vt && entry.Contents) {
        var c = entry.Contents;
        var positives = 0;
        for (var i = 0; i < entry.Contents.detected_urls.length; i++) {
          if (entry.Contents.detected_urls[i].positives > 20) {
            positives++;
          }
        }
        return {ContentsFormat: formats.table, Type: entryTypes.note, Contents: {
          DetectedURLs: positives, Provider: providers.vt
        }};
      }
    }
    return entry;
  }

  /**
     * Flat all Json tree object to key-value format
     * @returns {Object} the formatted object (key-value format)
     */
  var treeToFlattenObject = function(object) {
      var retVal = {};

      for (var i in object) {
          if (!object.hasOwnProperty(i)) continue;
          if ((typeof object[i]) == 'object' && (!Array.isArray(object[i]) || !(object[i].length == 0 || (typeof object[i][0] != 'object')))) {
              var flatObject = treeToFlattenObject(object[i]);
              for (var x in flatObject) {
                  if (!flatObject.hasOwnProperty(x)) continue;
                  retVal[i + '.' + x] = flatObject[x];
              }
          } else {
              retVal[i] = object[i];
          }
      }
      return retVal;
  };


  /**
   * Base64 encode utiliy
   * @returns Base64 encoded string
   */
  var Base64 = {
        _keyStr: "ABCDEFGHIJKLMNOPQRSTUVWXYZabcdefghijklmnopqrstuvwxyz0123456789+/=",
        encode: function(input) {
          var output = "";
          var chr1, chr2, chr3, enc1, enc2, enc3, enc4;
          var i = 0;
          while (i < input.length) {
            chr1 = input.charCodeAt(i++);
            chr2 = input.charCodeAt(i++);
            chr3 = input.charCodeAt(i++);
            enc1 = chr1 >> 2;
            enc2 = ((chr1 & 3) << 4) | (chr2 >> 4);
            enc3 = ((chr2 & 15) << 2) | (chr3 >> 6);
            enc4 = chr3 & 63;
            if (isNaN(chr2)) {
              enc3 = enc4 = 64;
            } else if (isNaN(chr3)) {
              enc4 = 64;
            }
            output = output + this._keyStr.charAt(enc1) + this._keyStr.charAt(enc2) + this._keyStr.charAt(enc3) + this._keyStr.charAt(enc4);
          }

          return output;
        }
  };
  // Add the given obj to the path while making sure to append Malicious property
  function addMalicious(context, path, obj) {
      obj['properties_to_append'] = ['Malicious'];
      context[path] = obj;
  }
  // Constants for common merge paths
  var outputPaths = {
      file: 'File(val.MD5 && val.MD5 == obj.MD5 || val.SHA1 && val.SHA1 == obj.SHA1 || val.SHA256 && val.SHA256 == obj.SHA256)',
      ip: 'IP(val.Address && val.Address == obj.Address)',
      url: 'URL(val.Data && val.Data == obj.Data)',
      domain: 'Domain(val.Name && val.Name == obj.Name)',
      cve: 'CVE(val.ID && val.ID == obj.ID)'
      email: 'Account.Email(val.Address && val.Address == obj.Address)'
  };

  //Check if ip is in subnet
  function isIPInSubnet(ip, subnet) {
      function IPnumber(IPaddress) {
          var parsedIp = IPaddress.match(/^(\d+)\.(\d+)\.(\d+)\.(\d+)$/);
          if(parsedIp) {
              return (+parsedIp[1]<<24) + (+parsedIp[2]<<16) + (+parsedIp[3]<<8) + (+parsedIp[4]);
          }
          return null;
      }

      function IPmask(maskSize) {
          return -1<<(32-maskSize);
      }

      var parts = subnet.split('/');
      if (parts.length == 1) {
          return ip == parts[0];
      }
      if (IPnumber(parts[0]) && parts[1].match(/^(\d+)/)) {
          return (IPnumber(ip) & IPmask(parts[1])) == IPnumber(parts[0]);
      }
      return false;
  }

  /********************************** Date Formatting **************************************/
  /* Date formats
    %d - day 01, 02 ... 31
    %m - month 01, 02 .. 12
    %y - 95, 17
    %Y - year 1995, 2017
    %H - hour 01, 02 .. 24
    %M - minute 01, 02 .. 60
    %S - seconds 01, 02 .. 60
    %f - millisecond 001, 002, 003 ... 999
    %z - timezone (empty), +0000, -0400, +1030
    %Z - timezone (empty), UTC, EST, CST
  */
  var month_names_short = {
      'Jan': 1, 'Feb': 2, 'Mar': 3, 'Apr': 4, 'May': 5, 'Jun':6, 'Jul':7, 'Aug':8, 'Sep':9, 'Oct':20, 'Nov':11, 'Dec':0
  };

  /**
   * Formats date object to string according to format. 
   * @deprecated
   * @param {Date} date
   * @param {Date} format - format should be followed to python datetime formats. 
   * @returns {string} string representation of date object according to format
   */
  function dateToString(date, format) {
      if (!date || !(date instanceof Date) || typeof date.getMonth !== 'function' || String(date.getDate()) === 'NaN') {
          throw date + ' must be of type Date';
      }

      var dateString = format;
      if (format.indexOf('%d') > -1) {
          if (Number(date.getDate()) < 10) {
              dateString = dateString.replace('%d', '0' + date.getDate());
          } else {
              dateString = dateString.replace('%d', date.getDate());
          }
      }
      if (format.indexOf('%m') > -1) {
          if (Number(date.getMonth()) + 1 < 10) {
              dateString = dateString.replace('%m', '0' + (date.getMonth() + 1));
          } else {
              dateString = dateString.replace('%m', date.getMonth() + 1);
          }
      }
      if (format.indexOf('%y') > -1) {
          if (Number(date.getYear()) < 10) {
              dateString = dateString.replace('%y', '0' + date.getYear());
          } else {
              dateString = dateString.replace('%y', date.getYear());
          }
      }
      if (format.indexOf('%Y') > -1) {
          dateString = dateString.replace('%Y', date.getFullYear());
      }
      if (format.indexOf('%H') > -1) {
          if (date.getHours() < 10) {
              dateString = dateString.replace('%H', '0' + date.getHours());
          } else {
              dateString = dateString.replace('%H', date.getHours());
          }
      }
      if (format.indexOf('%M') > -1) {
          if (date.getMinutes() < 10) {
              dateString = dateString.replace('%M', '0' + date.getMinutes());
          } else {
              dateString = dateString.replace('%M', date.getMinutes());
          }
      }
      if (format.indexOf('%S') > -1) {
          if (date.getSeconds() < 10) {
              dateString = dateString.replace('%S', '0' + date.getSeconds());
          } else {
              dateString = dateString.replace('%S', date.getSeconds());
          }
      }
      if (format.indexOf('%f') > -1) {
          if (date.getMilliseconds() < 10) {
              dateString = dateString.replace('%f', '00' + date.getMilliseconds());
          } else if (date.getMilliseconds() < 100) {
              dateString = dateString.replace('%f', '0' + date.getMilliseconds());
          } else {
              dateString = dateString.replace('%f', date.getMilliseconds());
          }
      }

      return dateString;
  }

  /**
   * Parses date string to date object. 
   * @deprecated
   * @param {string} dateString - date as string
   * @param {string} format - the dateString must fit the format. 
   * format is according to date format of python datetime library
   * @returns {Date} parsed date object
   */
  function stringToDate(dateString, format) {
      if (typeof dateString !== 'string') {
          throw dateString  + ' must be string';
      } else if (typeof format !== 'string') {
          throw format + ' must be string';
      }

      var newDate = new Date(1970, 0, 1, 0, 0, 0, 0);
      var newString = dateString;
      var delta = 0;
      for(var i = 0; i < format.length - 1; i++) {
          switch (format.charAt(i) + format.charAt(i + 1)) {
              case '%d':
                  var d = newString.substring(delta + i, delta + i + 2);
                  newDate.setDate(Number(d));
                  break;
              case '%m':
                  var m = newString.substring(delta + i, delta + i + 2);
                  newDate.setMonth(Number(m) - 1);
                  break;
              case '%b':
                  var b = newString.substring(delta + i, delta + i + 3);
                  var month = month_names_short[b];
                  newDate.setMonth(month - 1);
                  delta += 1;
                  break;
              case '%y':
                  var y = newString.substring(delta + i, delta + i + 2);
                  newDate.setYear('20' + y);
                  break;
              case '%Y':
                  var Y = newString.substring(delta + i, delta + i + 4);
                  newDate.setFullYear(Y);
                  delta += 2;
                  break;
              case '%H':
                  var H = newString.substring(delta + i, delta + i + 2);
                  newDate.setHours(H);
                  break;
              case '%M':
                  var M = newString.substring(delta + i, delta + i + 2);
                  newDate.setMinutes(M);
                  break;
              case '%S':
                  var S = newString.substring(delta + i, delta + i + 2);
                  newDate.setSeconds(S);
                  break;
              case '%f':
                  var f = newString.substring(delta + i, delta + i + 3);
                  newDate.setMilliseconds(f);
                  delta += 1;
                  break;
          }
      }

      return newDate;
  }
  
  /********************************** Date Formatting end **************************************/

  /********************************** HMAC_SHA256 **************************************/

      /* string_to_array: convert a string to a character (byte) array */
      function string_to_array(str) {
        var len = str.length;
        var res = new Array(len);
        for(var i = 0; i < len; i++)
          res[i] = str.charCodeAt(i);
        return res;
      }

      /* array_to_hex_string: convert a byte array to a hexadecimal string */
      function array_to_hex_string(ary) {
        var res = "";
        for(var i = 0; i < ary.length; i++)
          res += SHA256_hexchars[ary[i] >> 4] + SHA256_hexchars[ary[i] & 0x0f];
        return res;
      }


      /* The following are the SHA256 routines */

      /*
         SHA256_init: initialize the internal state of the hash function. Call this
         function before calling the SHA256_write function.
      */

      function SHA256_init() {
        SHA256_H = new Array(0x6a09e667, 0xbb67ae85, 0x3c6ef372, 0xa54ff53a,
          0x510e527f, 0x9b05688c, 0x1f83d9ab, 0x5be0cd19);
        SHA256_buf = new Array();
        SHA256_len = 0;
      }

      /*
         SHA256_write: add a message fragment to the hash function's internal state.
         'msg' may be given as string or as byte array and may have arbitrary length.

      */

      function SHA256_write(msg) {
        if (typeof(msg) == "string")
          SHA256_buf = SHA256_buf.concat(string_to_array(msg));
        else
          SHA256_buf = SHA256_buf.concat(msg);
        for(var i = 0; i + 64 <= SHA256_buf.length; i += 64)
          SHA256_Hash_Byte_Block(SHA256_H, SHA256_buf.slice(i, i + 64));
        SHA256_buf = SHA256_buf.slice(i);
        SHA256_len += msg.length;
      }

      /*
         SHA256_finalize: finalize the hash value calculation. Call this function
         after the last call to SHA256_write. An array of 32 bytes (= 256 bits)
         is returned.
      */

      function SHA256_finalize() {
        SHA256_buf[SHA256_buf.length] = 0x80;

        if (SHA256_buf.length > 64 - 8) {
          for(var i = SHA256_buf.length; i < 64; i++)
            SHA256_buf[i] = 0;
          SHA256_Hash_Byte_Block(SHA256_H, SHA256_buf);
          SHA256_buf.length = 0;
        }

        for(var i = SHA256_buf.length; i < 64 - 5; i++)
          SHA256_buf[i] = 0;
          SHA256_buf[59] = (SHA256_len >>> 29) & 0xff;
          SHA256_buf[60] = (SHA256_len >>> 21) & 0xff;
          SHA256_buf[61] = (SHA256_len >>> 13) & 0xff;
          SHA256_buf[62] = (SHA256_len >>> 5) & 0xff;
          SHA256_buf[63] = (SHA256_len << 3) & 0xff;
          SHA256_Hash_Byte_Block(SHA256_H, SHA256_buf);
          var res = new Array(32);

          for(var i = 0; i < 8; i++) {
              res[4 * i + 0] = SHA256_H[i] >>> 24;
              res[4 * i + 1] = (SHA256_H[i] >> 16) & 0xff;
              res[4 * i + 2] = (SHA256_H[i] >> 8) & 0xff;
              res[4 * i + 3] = SHA256_H[i] & 0xff;
          }

          delete SHA256_H;
          delete SHA256_buf;
          delete SHA256_len;
          return res;
      }

      /*
         SHA256_hash: calculate the hash value of the string or byte array 'msg'
         and return it as hexadecimal string. This shortcut function may be more
         convenient than calling SHA256_init, SHA256_write, SHA256_finalize
         and array_to_hex_string explicitly.
      */

      function SHA256_hash(msg) {
        var res;
        SHA256_init();
        SHA256_write(msg);
        res = SHA256_finalize();
        return array_to_hex_string(res);
      }

      /* The following are the HMAC-SHA256 routines */

      /*
         HMAC_SHA256_init: initialize the MAC's internal state. The MAC key 'key'
         may be given as string or as byte array and may have arbitrary length.
      */

      function HMAC_SHA256_init(key) {
        if (typeof(key) == "string")
          HMAC_SHA256_key = string_to_array(key);
        else
          HMAC_SHA256_key = new Array().concat(key);

        if (HMAC_SHA256_key.length > 64) {
          SHA256_init();
          SHA256_write(HMAC_SHA256_key);
          HMAC_SHA256_key = SHA256_finalize();
        }

        for(var i = HMAC_SHA256_key.length; i < 64; i++)
          HMAC_SHA256_key[i] = 0;
        for(var i = 0; i < 64; i++)
          HMAC_SHA256_key[i] ^=  0x36;
        SHA256_init();
        SHA256_write(HMAC_SHA256_key);
      }

      /*
         HMAC_SHA256_write: process a message fragment. 'msg' may be given as
         string or as byte array and may have arbitrary length.
      */

      function HMAC_SHA256_write(msg) {
        SHA256_write(msg);
      }

      /*
         HMAC_SHA256_finalize: finalize the HMAC calculation. An array of 32 bytes
         (= 256 bits) is returned.
      */

      function HMAC_SHA256_finalize() {
        var md = SHA256_finalize();
        for(var i = 0; i < 64; i++)
          HMAC_SHA256_key[i] ^= 0x36 ^ 0x5c;
        SHA256_init();
        SHA256_write(HMAC_SHA256_key);
        SHA256_write(md);
        for(var i = 0; i < 64; i++)
          HMAC_SHA256_key[i] = 0;
        delete HMAC_SHA256_key;
        return SHA256_finalize();
      }

      /*
         HMAC_SHA256_MAC: calculate the HMAC value of message 'msg' under key 'key'
         (both may be of type string or byte array); return the MAC as hexadecimal
         string. This shortcut function may be more convenient than calling
         HMAC_SHA256_init, HMAC_SHA256_write, HMAC_SHA256_finalize and
         array_to_hex_string explicitly.
      */

      function HMAC_SHA256_MAC(key, msg) {
        var res;
        HMAC_SHA256_init(key);
        HMAC_SHA256_write(msg);
        res = HMAC_SHA256_finalize();
        return array_to_hex_string(res);
      }

      /* The following lookup tables and functions are for internal use only! */

      SHA256_hexchars = new Array('0', '1', '2', '3', '4', '5', '6', '7', '8', '9',
        'a', 'b', 'c', 'd', 'e', 'f');

      SHA256_K = new Array(
        0x428a2f98, 0x71374491, 0xb5c0fbcf, 0xe9b5dba5, 0x3956c25b, 0x59f111f1,
        0x923f82a4, 0xab1c5ed5, 0xd807aa98, 0x12835b01, 0x243185be, 0x550c7dc3,
        0x72be5d74, 0x80deb1fe, 0x9bdc06a7, 0xc19bf174, 0xe49b69c1, 0xefbe4786,
        0x0fc19dc6, 0x240ca1cc, 0x2de92c6f, 0x4a7484aa, 0x5cb0a9dc, 0x76f988da,
        0x983e5152, 0xa831c66d, 0xb00327c8, 0xbf597fc7, 0xc6e00bf3, 0xd5a79147,
        0x06ca6351, 0x14292967, 0x27b70a85, 0x2e1b2138, 0x4d2c6dfc, 0x53380d13,
        0x650a7354, 0x766a0abb, 0x81c2c92e, 0x92722c85, 0xa2bfe8a1, 0xa81a664b,
        0xc24b8b70, 0xc76c51a3, 0xd192e819, 0xd6990624, 0xf40e3585, 0x106aa070,
        0x19a4c116, 0x1e376c08, 0x2748774c, 0x34b0bcb5, 0x391c0cb3, 0x4ed8aa4a,
        0x5b9cca4f, 0x682e6ff3, 0x748f82ee, 0x78a5636f, 0x84c87814, 0x8cc70208,
        0x90befffa, 0xa4506ceb, 0xbef9a3f7, 0xc67178f2
      );

      function SHA256_sigma0(x) {
        return ((x >>> 7) | (x << 25)) ^ ((x >>> 18) | (x << 14)) ^ (x >>> 3);
      }

      function SHA256_sigma1(x) {
        return ((x >>> 17) | (x << 15)) ^ ((x >>> 19) | (x << 13)) ^ (x >>> 10);
      }

      function SHA256_Sigma0(x) {
        return ((x >>> 2) | (x << 30)) ^ ((x >>> 13) | (x << 19)) ^
          ((x >>> 22) | (x << 10));
      }

      function SHA256_Sigma1(x) {
        return ((x >>> 6) | (x << 26)) ^ ((x >>> 11) | (x << 21)) ^
          ((x >>> 25) | (x << 7));
      }

      function SHA256_Ch(x, y, z) {
        return z ^ (x & (y ^ z));
      }

      function SHA256_Maj(x, y, z) {
        return (x & y) ^ (z & (x ^ y));
      }

      function SHA256_Hash_Word_Block(H, W) {
        for(var i = 16; i < 64; i++)
          W[i] = (SHA256_sigma1(W[i - 2]) +  W[i - 7] +
            SHA256_sigma0(W[i - 15]) + W[i - 16]) & 0xffffffff;
        var state = new Array().concat(H);
        for(var i = 0; i < 64; i++) {
          var T1 = state[7] + SHA256_Sigma1(state[4]) +
            SHA256_Ch(state[4], state[5], state[6]) + SHA256_K[i] + W[i];
          var T2 = SHA256_Sigma0(state[0]) + SHA256_Maj(state[0], state[1], state[2]);
          state.pop();
          state.unshift((T1 + T2) & 0xffffffff);
          state[4] = (state[4] + T1) & 0xffffffff;
        }
        for(var i = 0; i < 8; i++)
          H[i] = (H[i] + state[i]) & 0xffffffff;
      }

      function SHA256_Hash_Byte_Block(H, w) {
        var W = new Array(16);
        for(var i = 0; i < 16; i++)
          W[i] = w[4 * i + 0] << 24 | w[4 * i + 1] << 16 |
            w[4 * i + 2] << 8 | w[4 * i + 3];
        SHA256_Hash_Word_Block(H, W);
      }

      /**************************** HMAC_SHA256 end *******************************/


type: javascript
tags:
- infra
- server
comment: Common code that will be merged into each server script when it runs
system: true
scripttarget: 0
dependson: {}
timeout: 0s
<<<<<<< HEAD
releaseNotes: "Added createdEntry function and dqQueryBuilder"
=======
releaseNotes: "added html option to formats"
>>>>>>> f5db7788
<|MERGE_RESOLUTION|>--- conflicted
+++ resolved
@@ -1701,8 +1701,4 @@
 scripttarget: 0
 dependson: {}
 timeout: 0s
-<<<<<<< HEAD
-releaseNotes: "Added createdEntry function and dqQueryBuilder"
-=======
-releaseNotes: "added html option to formats"
->>>>>>> f5db7788
+releaseNotes: "Added createdEntry function and dqQueryBuilder"