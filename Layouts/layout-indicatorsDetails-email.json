{
<<<<<<< HEAD
    "TypeName": "emailRep",
    "kind": "indicatorsDetails",
    "layout": {
        "TypeName": "",
        "id": "emailRep",
        "kind": "indicatorsDetails",
        "modified": "2020-02-18T15:56:25.419593+02:00",
        "name": "",
        "system": false,
        "tabs": [
            {
                "id": "default-main",
                "name": "Info",
                "sections": [
                    {
                        "h": 2,
                        "i": "default-main-reputationSources",
                        "moved": false,
                        "name": "Reputation",
                        "static": false,
                        "type": "reputationSources",
                        "w": 1,
                        "x": 1,
                        "y": 1
                    },
                    {
                        "h": 2,
                        "i": "default-main-relatedIncidents",
                        "moved": false,
                        "name": "Related Incidents",
                        "static": false,
                        "type": "relatedIncidents",
                        "w": 2,
                        "x": 0,
                        "y": 3
                    },
                    {
                        "displayType": "ROW",
                        "h": 3,
                        "i": "default-main-indicatorTimeline",
                        "items": [
                            {
                                "endCol": 2,
                                "fieldId": "firstseen",
                                "height": 24,
                                "id": "indicator-first-seen",
                                "index": 0,
                                "startCol": 0
                            },
                            {
                                "endCol": 2,
                                "fieldId": "lastseen",
                                "height": 24,
                                "id": "indicator-last-seen",
                                "index": 1,
                                "startCol": 0
                            }
                        ],
                        "moved": false,
                        "name": "Timeline",
                        "static": false,
                        "type": "indicatorTimeline",
                        "w": 1,
                        "x": 2,
                        "y": 2
                    },
                    {
                        "displayType": "ROW",
                        "h": 2,
                        "i": "default-main-e2c8c970-a09d-11e9-8956-390f602b039a",
                        "items": [
                            {
                                "endCol": 2,
                                "fieldId": "indicatortype",
                                "height": 24,
                                "id": "indicator-type",
                                "index": 0,
                                "sectionItemType": "field",
                                "startCol": 0
                            },
                            {
                                "endCol": 2,
                                "fieldId": "emailaddress",
                                "height": 24,
                                "id": "4cee05a0-b9d9-11e9-aeb8-096452ab8d25",
                                "index": 1,
                                "sectionItemType": "field",
                                "startCol": 0
                            },
                            {
                                "endCol": 2,
                                "fieldId": "source",
                                "height": 24,
                                "id": "indicator-source",
                                "index": 2,
                                "sectionItemType": "field",
                                "startCol": 0
                            },
                            {
                                "endCol": 2,
                                "fieldId": "domainname",
                                "height": 24,
                                "id": "49f18e80-b9d9-11e9-aeb8-096452ab8d25",
                                "index": 3,
                                "sectionItemType": "field",
                                "startCol": 0
                            },
                            {
                                "endCol": 2,
                                "fieldId": "internal",
                                "height": 24,
                                "id": "50d2b9e0-b9d9-11e9-aeb8-096452ab8d25",
                                "index": 4,
                                "sectionItemType": "field",
                                "startCol": 0
                            },
                            {
                                "endCol": 2,
                                "fieldId": "comment",
                                "height": 48,
                                "id": "indicator-comment",
                                "index": 6,
                                "sectionItemType": "field",
                                "startCol": 0
                            },
                            {
                                "index": 7,
                                "endCol": 2,
                                "height": 24,
                                "startCol": 0,
                                "fieldId": "aggregatedreliability",
                                "id": "b49a3ba0-6f8d-11ea-aeac-6dbd1bcce63e"
                            }
                        ],
                        "moved": false,
                        "name": "Email Address Info",
                        "static": false,
                        "w": 1,
                        "x": 0,
                        "y": 1
                    },
                    {
                        "h": 1,
                        "hideName": true,
                        "i": "default-main-96e081d0-3d5d-11ea-8f80-71a50769e869",
                        "items": [],
                        "maxW": 3,
                        "minH": 1,
                        "minW": 1,
                        "moved": false,
                        "name": "Reputation Status",
                        "static": false,
                        "type": "reputationStatus",
                        "w": 1,
                        "x": 1,
                        "y": 0
                    },
                    {
                        "h": 1,
                        "hideName": true,
                        "i": "default-main-9822c5d0-3d5d-11ea-8f80-71a50769e869",
                        "items": [],
                        "maxW": 3,
                        "minH": 1,
                        "minW": 1,
                        "moved": false,
                        "name": "Expiration Status",
                        "static": false,
                        "type": "expirationStatus",
                        "w": 1,
                        "x": 0,
                        "y": 0
                    },
                    {
                        "h": 3,
                        "i": "default-main-a5d0f850-3d5d-11ea-8f80-71a50769e869",
                        "items": [],
                        "maxW": 3,
                        "minH": 1,
                        "minW": 1,
                        "moved": false,
                        "name": "Comments",
                        "static": false,
                        "type": "comments",
                        "w": 1,
                        "x": 2,
                        "y": 5
                    },
                    {
                        "displayType": "ROW",
                        "h": 2,
                        "hideItemTitleOnlyOne": true,
                        "hideName": false,
                        "i": "default-main-5e49a5d0-4e70-11ea-8bf6-67db400d7da5",
                        "items": [
                            {
                                "endCol": 2,
                                "fieldId": "tags",
                                "height": 24,
                                "id": "68b04e70-4e70-11ea-8bf6-67db400d7da5",
                                "index": 0,
                                "sectionItemType": "field",
                                "startCol": 0
                            }
                        ],
                        "maxW": 3,
                        "minH": 1,
                        "minW": 1,
                        "moved": false,
                        "name": "Tags",
                        "static": false,
                        "w": 1,
                        "x": 2,
                        "y": 0
                    },
                    {
                        "columns": [
                            {
                                "displayed": true,
                                "isDefault": true,
                                "key": "sources-field",
                                "width": 150
                            },
                            {
                                "displayed": true,
                                "isDefault": true,
                                "key": "score",
                                "width": 100
                            },
                            {
                                "displayed": true,
                                "isDefault": true,
                                "key": "reliability",
                                "width": 150
                            },
                            {
                                "displayed": true,
                                "isDefault": true,
                                "key": "expiration",
                                "width": 150
                            },
                            {
                                "displayed": true,
                                "key": "Source Original Severity",
                                "width": 200
                            },
                            {
                                "displayed": true,
                                "key": "Threat Types",
                                "width": 200
                            },
                            {
                                "displayed": true,
                                "key": "First Seen By Source",
                                "width": 200
                            },
                            {
                                "displayed": true,
                                "key": "Last Seen By Source",
                                "width": 200
                            },
                            {
                                "displayed": true,
                                "key": "Sub Feed",
                                "width": 200
                            }
                        ],
                        "h": 2,
                        "i": "default-main-70614cf0-4e70-11ea-8bf6-67db400d7da5",
                        "items": [],
                        "maxW": 3,
                        "minH": 1,
                        "minW": 1,
                        "moved": false,
                        "name": "Sources Data",
                        "static": false,
                        "type": "sources",
                        "w": 2,
                        "x": 0,
                        "y": 5
                    }
                ],
                "type": "custom"
            }
        ],
        "typeId": "emailRep",
        "version": -1
    },
    "typeId": "emailRep",
    "version": -1,
    "fromVersion": "5.5.0"
=======
	"TypeName": "emailRep",
	"kind": "indicatorsDetails",
	"layout": {
		"TypeName": "",
		"id": "emailRep",
		"kind": "indicatorsDetails",
		"modified": "2020-03-26T12:43:40.263901+02:00",
		"name": "",
		"system": false,
		"tabs": [
			{
				"id": "default-main",
				"name": "Info",
				"sections": [
					{
						"h": 2,
						"i": "default-main-reputationSources",
						"moved": false,
						"name": "Reputation",
						"static": false,
						"type": "reputationSources",
						"w": 1,
						"x": 1,
						"y": 1
					},
					{
						"h": 2,
						"i": "default-main-relatedIncidents",
						"moved": false,
						"name": "Related Incidents",
						"static": false,
						"type": "relatedIncidents",
						"w": 2,
						"x": 0,
						"y": 3
					},
					{
						"displayType": "ROW",
						"h": 2,
						"i": "default-main-indicatorTimeline",
						"items": [
							{
								"endCol": 2,
								"fieldId": "firstseen",
								"height": 24,
								"id": "indicator-first-seen",
								"index": 0,
								"startCol": 0
							},
							{
								"endCol": 2,
								"fieldId": "lastseen",
								"height": 24,
								"id": "indicator-last-seen",
								"index": 1,
								"startCol": 0
							}
						],
						"moved": false,
						"name": "Timeline",
						"static": false,
						"type": "indicatorTimeline",
						"w": 1,
						"x": 2,
						"y": 2
					},
					{
						"displayType": "ROW",
						"h": 2,
						"i": "default-main-e2c8c970-a09d-11e9-8956-390f602b039a",
						"items": [
							{
								"endCol": 2,
								"fieldId": "indicatortype",
								"height": 24,
								"id": "indicator-type",
								"index": 0,
								"sectionItemType": "field",
								"startCol": 0
							},
							{
								"endCol": 2,
								"fieldId": "emailaddress",
								"height": 24,
								"id": "4cee05a0-b9d9-11e9-aeb8-096452ab8d25",
								"index": 1,
								"sectionItemType": "field",
								"startCol": 0
							},
							{
								"endCol": 2,
								"fieldId": "source",
								"height": 24,
								"id": "indicator-source",
								"index": 2,
								"sectionItemType": "field",
								"startCol": 0
							},
							{
								"endCol": 2,
								"fieldId": "domainname",
								"height": 24,
								"id": "49f18e80-b9d9-11e9-aeb8-096452ab8d25",
								"index": 3,
								"sectionItemType": "field",
								"startCol": 0
							},
							{
								"endCol": 2,
								"fieldId": "internal",
								"height": 24,
								"id": "50d2b9e0-b9d9-11e9-aeb8-096452ab8d25",
								"index": 4,
								"sectionItemType": "field",
								"startCol": 0
							},
							{
								"endCol": 2,
								"fieldId": "comment",
								"height": 48,
								"id": "indicator-comment",
								"index": 6,
								"sectionItemType": "field",
								"startCol": 0
							}
						],
						"moved": false,
						"name": "Email Address Info",
						"static": false,
						"w": 1,
						"x": 0,
						"y": 1
					},
					{
						"h": 1,
						"hideName": true,
						"i": "default-main-96e081d0-3d5d-11ea-8f80-71a50769e869",
						"items": [],
						"maxW": 3,
						"minH": 1,
						"minW": 1,
						"moved": false,
						"name": "Reputation Status",
						"static": false,
						"type": "reputationStatus",
						"w": 1,
						"x": 1,
						"y": 0
					},
					{
						"h": 1,
						"hideName": true,
						"i": "default-main-9822c5d0-3d5d-11ea-8f80-71a50769e869",
						"items": [],
						"maxW": 3,
						"minH": 1,
						"minW": 1,
						"moved": false,
						"name": "Expiration Status",
						"static": false,
						"type": "expirationStatus",
						"w": 1,
						"x": 0,
						"y": 0
					},
					{
						"h": 3,
						"i": "default-main-a5d0f850-3d5d-11ea-8f80-71a50769e869",
						"items": [],
						"maxW": 3,
						"minH": 1,
						"minW": 1,
						"moved": false,
						"name": "Comments",
						"static": false,
						"type": "comments",
						"w": 1,
						"x": 2,
						"y": 4
					},
					{
						"displayType": "ROW",
						"h": 2,
						"hideItemTitleOnlyOne": true,
						"hideName": false,
						"i": "default-main-5e49a5d0-4e70-11ea-8bf6-67db400d7da5",
						"items": [
							{
								"endCol": 2,
								"fieldId": "tags",
								"height": 24,
								"id": "68b04e70-4e70-11ea-8bf6-67db400d7da5",
								"index": 0,
								"sectionItemType": "field",
								"startCol": 0
							}
						],
						"maxW": 3,
						"minH": 1,
						"minW": 1,
						"moved": false,
						"name": "Tags",
						"static": false,
						"w": 1,
						"x": 2,
						"y": 0
					},
					{
						"columns": [
							{
								"displayed": true,
								"isDefault": true,
								"key": "sources-field",
								"width": 150
							},
							{
								"displayed": true,
								"isDefault": true,
								"key": "score",
								"width": 100
							},
							{
								"displayed": true,
								"isDefault": true,
								"key": "reliability",
								"width": 150
							},
							{
								"displayed": true,
								"isDefault": true,
								"key": "expiration",
								"width": 150
							},
							{
								"displayed": true,
								"key": "Feed Original Severity",
								"width": 200
							},
							{
								"displayed": true,
								"key": "Feed Threat Types",
								"width": 200
							},
							{
								"displayed": true,
								"key": "First Seen By Feed",
								"width": 200
							},
							{
								"displayed": true,
								"key": "Last Seen By Feed",
								"width": 200
							},
							{
								"displayed": true,
								"key": "Sub Feed",
								"width": 200
							}
						],
						"h": 2,
						"i": "default-main-70614cf0-4e70-11ea-8bf6-67db400d7da5",
						"items": [],
						"maxW": 3,
						"minH": 1,
						"minW": 1,
						"moved": false,
						"name": "Sources Data",
						"static": false,
						"type": "sources",
						"w": 2,
						"x": 0,
						"y": 5
					},
					{
						"displayType": "CARD",
						"h": 2,
						"i": "default-main-8c040f70-6f4e-11ea-a717-9facf5f245ed",
						"items": [],
						"maxW": 3,
						"minH": 1,
						"minW": 1,
						"moved": false,
						"name": "Custom Details",
						"static": false,
						"type": "customDetails",
						"w": 1,
						"x": 0,
						"y": 7
					},
					{
						"displayType": "CARD",
						"h": 2,
						"i": "default-main-8ea658a0-6f4e-11ea-a717-9facf5f245ed",
						"items": [],
						"maxW": 3,
						"minH": 1,
						"minW": 1,
						"moved": false,
						"name": "Extended Details",
						"static": false,
						"type": "extendedDetails",
						"w": 2,
						"x": 1,
						"y": 7
					}
				],
				"type": "custom"
			}
		],
		"typeId": "emailRep",
		"version": -1
	},
	"typeId": "emailRep",
	"version": -1,
	"fromversion": "5.5.0"
>>>>>>> b9537b4d
}<|MERGE_RESOLUTION|>--- conflicted
+++ resolved
@@ -1,297 +1,4 @@
 {
-<<<<<<< HEAD
-    "TypeName": "emailRep",
-    "kind": "indicatorsDetails",
-    "layout": {
-        "TypeName": "",
-        "id": "emailRep",
-        "kind": "indicatorsDetails",
-        "modified": "2020-02-18T15:56:25.419593+02:00",
-        "name": "",
-        "system": false,
-        "tabs": [
-            {
-                "id": "default-main",
-                "name": "Info",
-                "sections": [
-                    {
-                        "h": 2,
-                        "i": "default-main-reputationSources",
-                        "moved": false,
-                        "name": "Reputation",
-                        "static": false,
-                        "type": "reputationSources",
-                        "w": 1,
-                        "x": 1,
-                        "y": 1
-                    },
-                    {
-                        "h": 2,
-                        "i": "default-main-relatedIncidents",
-                        "moved": false,
-                        "name": "Related Incidents",
-                        "static": false,
-                        "type": "relatedIncidents",
-                        "w": 2,
-                        "x": 0,
-                        "y": 3
-                    },
-                    {
-                        "displayType": "ROW",
-                        "h": 3,
-                        "i": "default-main-indicatorTimeline",
-                        "items": [
-                            {
-                                "endCol": 2,
-                                "fieldId": "firstseen",
-                                "height": 24,
-                                "id": "indicator-first-seen",
-                                "index": 0,
-                                "startCol": 0
-                            },
-                            {
-                                "endCol": 2,
-                                "fieldId": "lastseen",
-                                "height": 24,
-                                "id": "indicator-last-seen",
-                                "index": 1,
-                                "startCol": 0
-                            }
-                        ],
-                        "moved": false,
-                        "name": "Timeline",
-                        "static": false,
-                        "type": "indicatorTimeline",
-                        "w": 1,
-                        "x": 2,
-                        "y": 2
-                    },
-                    {
-                        "displayType": "ROW",
-                        "h": 2,
-                        "i": "default-main-e2c8c970-a09d-11e9-8956-390f602b039a",
-                        "items": [
-                            {
-                                "endCol": 2,
-                                "fieldId": "indicatortype",
-                                "height": 24,
-                                "id": "indicator-type",
-                                "index": 0,
-                                "sectionItemType": "field",
-                                "startCol": 0
-                            },
-                            {
-                                "endCol": 2,
-                                "fieldId": "emailaddress",
-                                "height": 24,
-                                "id": "4cee05a0-b9d9-11e9-aeb8-096452ab8d25",
-                                "index": 1,
-                                "sectionItemType": "field",
-                                "startCol": 0
-                            },
-                            {
-                                "endCol": 2,
-                                "fieldId": "source",
-                                "height": 24,
-                                "id": "indicator-source",
-                                "index": 2,
-                                "sectionItemType": "field",
-                                "startCol": 0
-                            },
-                            {
-                                "endCol": 2,
-                                "fieldId": "domainname",
-                                "height": 24,
-                                "id": "49f18e80-b9d9-11e9-aeb8-096452ab8d25",
-                                "index": 3,
-                                "sectionItemType": "field",
-                                "startCol": 0
-                            },
-                            {
-                                "endCol": 2,
-                                "fieldId": "internal",
-                                "height": 24,
-                                "id": "50d2b9e0-b9d9-11e9-aeb8-096452ab8d25",
-                                "index": 4,
-                                "sectionItemType": "field",
-                                "startCol": 0
-                            },
-                            {
-                                "endCol": 2,
-                                "fieldId": "comment",
-                                "height": 48,
-                                "id": "indicator-comment",
-                                "index": 6,
-                                "sectionItemType": "field",
-                                "startCol": 0
-                            },
-                            {
-                                "index": 7,
-                                "endCol": 2,
-                                "height": 24,
-                                "startCol": 0,
-                                "fieldId": "aggregatedreliability",
-                                "id": "b49a3ba0-6f8d-11ea-aeac-6dbd1bcce63e"
-                            }
-                        ],
-                        "moved": false,
-                        "name": "Email Address Info",
-                        "static": false,
-                        "w": 1,
-                        "x": 0,
-                        "y": 1
-                    },
-                    {
-                        "h": 1,
-                        "hideName": true,
-                        "i": "default-main-96e081d0-3d5d-11ea-8f80-71a50769e869",
-                        "items": [],
-                        "maxW": 3,
-                        "minH": 1,
-                        "minW": 1,
-                        "moved": false,
-                        "name": "Reputation Status",
-                        "static": false,
-                        "type": "reputationStatus",
-                        "w": 1,
-                        "x": 1,
-                        "y": 0
-                    },
-                    {
-                        "h": 1,
-                        "hideName": true,
-                        "i": "default-main-9822c5d0-3d5d-11ea-8f80-71a50769e869",
-                        "items": [],
-                        "maxW": 3,
-                        "minH": 1,
-                        "minW": 1,
-                        "moved": false,
-                        "name": "Expiration Status",
-                        "static": false,
-                        "type": "expirationStatus",
-                        "w": 1,
-                        "x": 0,
-                        "y": 0
-                    },
-                    {
-                        "h": 3,
-                        "i": "default-main-a5d0f850-3d5d-11ea-8f80-71a50769e869",
-                        "items": [],
-                        "maxW": 3,
-                        "minH": 1,
-                        "minW": 1,
-                        "moved": false,
-                        "name": "Comments",
-                        "static": false,
-                        "type": "comments",
-                        "w": 1,
-                        "x": 2,
-                        "y": 5
-                    },
-                    {
-                        "displayType": "ROW",
-                        "h": 2,
-                        "hideItemTitleOnlyOne": true,
-                        "hideName": false,
-                        "i": "default-main-5e49a5d0-4e70-11ea-8bf6-67db400d7da5",
-                        "items": [
-                            {
-                                "endCol": 2,
-                                "fieldId": "tags",
-                                "height": 24,
-                                "id": "68b04e70-4e70-11ea-8bf6-67db400d7da5",
-                                "index": 0,
-                                "sectionItemType": "field",
-                                "startCol": 0
-                            }
-                        ],
-                        "maxW": 3,
-                        "minH": 1,
-                        "minW": 1,
-                        "moved": false,
-                        "name": "Tags",
-                        "static": false,
-                        "w": 1,
-                        "x": 2,
-                        "y": 0
-                    },
-                    {
-                        "columns": [
-                            {
-                                "displayed": true,
-                                "isDefault": true,
-                                "key": "sources-field",
-                                "width": 150
-                            },
-                            {
-                                "displayed": true,
-                                "isDefault": true,
-                                "key": "score",
-                                "width": 100
-                            },
-                            {
-                                "displayed": true,
-                                "isDefault": true,
-                                "key": "reliability",
-                                "width": 150
-                            },
-                            {
-                                "displayed": true,
-                                "isDefault": true,
-                                "key": "expiration",
-                                "width": 150
-                            },
-                            {
-                                "displayed": true,
-                                "key": "Source Original Severity",
-                                "width": 200
-                            },
-                            {
-                                "displayed": true,
-                                "key": "Threat Types",
-                                "width": 200
-                            },
-                            {
-                                "displayed": true,
-                                "key": "First Seen By Source",
-                                "width": 200
-                            },
-                            {
-                                "displayed": true,
-                                "key": "Last Seen By Source",
-                                "width": 200
-                            },
-                            {
-                                "displayed": true,
-                                "key": "Sub Feed",
-                                "width": 200
-                            }
-                        ],
-                        "h": 2,
-                        "i": "default-main-70614cf0-4e70-11ea-8bf6-67db400d7da5",
-                        "items": [],
-                        "maxW": 3,
-                        "minH": 1,
-                        "minW": 1,
-                        "moved": false,
-                        "name": "Sources Data",
-                        "static": false,
-                        "type": "sources",
-                        "w": 2,
-                        "x": 0,
-                        "y": 5
-                    }
-                ],
-                "type": "custom"
-            }
-        ],
-        "typeId": "emailRep",
-        "version": -1
-    },
-    "typeId": "emailRep",
-    "version": -1,
-    "fromVersion": "5.5.0"
-=======
 	"TypeName": "emailRep",
 	"kind": "indicatorsDetails",
 	"layout": {
@@ -607,5 +314,4 @@
 	"typeId": "emailRep",
 	"version": -1,
 	"fromversion": "5.5.0"
->>>>>>> b9537b4d
 }