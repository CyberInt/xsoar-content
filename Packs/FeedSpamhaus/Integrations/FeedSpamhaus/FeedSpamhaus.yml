category: Data Enrichment & Threat Intelligence
commonfields:
  id: SpamhausFeed
  version: -1
configuration:
- defaultvalue: https://www.spamhaus.org/drop/drop.txt
  display: Sub-Feeds
  name: url
  options:
  - https://www.spamhaus.org/drop/edrop.txt
  - https://www.spamhaus.org/drop/drop.txt
  required: false
  type: 16
- display: Fetch indicators
  name: feed
  required: false
  type: 8
- defaultvalue: '60'
  display: Fetch Interval
  name: feedFetchInterval
  required: false
  type: 19
- defaultvalue: B - Usually reliable
  display: Reliability
  name: feedReliability
  options:
  - A - Completely reliable
  - B - Usually reliable
  - C - Fairly reliable
  - D - Not usually reliable
  - E - Unreliable
  - F - Reliability cannot be judged
  required: false
  type: 15
- name: expiration
  required: false
  type: 17
- additionalinfo: When selected, the exclusion list is ignored for indicators from
    this feed. This means that if an indicator from this feed is on the exclusion
    list, the indicator might still be added to the system.
  display: Bypass exclusion list
  name: feedBypassExclusionList
  required: false
  type: 8
- additionalinfo: Indicators from this integration instance will be marked with this
    reputation.
  defaultvalue: Bad
  display: Indicator reputation
  name: feedReputation
  options:
  - None
  - Good
  - Suspicious
  - Bad
  required: false
  type: 18
- defaultvalue: indicatorType
  hidden: true
  name: feedExpirationPolicy
  required: false
  type: 0
- hidden: true
  name: feedExpirationInterval
  required: false
  type: 1
- display: Trust any certificate (not secure)
  name: insecure
  required: false
  type: 8
- display: Use system proxy settings
  name: proxy
  required: false
  type: 8
- additionalinfo: Timeout of the polling request in seconds.
  defaultvalue: '20'
  display: Request Timeout
  name: polling_timeout
  required: false
  type: 0
description: Use the Spamhaus feed integration to fetch indicators from the feed.
display: Spamhaus Feed
name: SpamhausFeed
script:
  commands:
  - arguments:
    - default: false
      defaultValue: '50'
      description: The maximum number of results to return. The default value is 50.
      isArray: false
      name: limit
      required: false
      secret: false
    - default: false
      description: The indicator type.
      isArray: false
      name: indicator_type
      required: false
      secret: false
    deprecated: false
    description: Gets the feed indicators.
    execution: false
    name: spamhaus-get-indicators
<<<<<<< HEAD
=======
    outputs:
    - contextPath: SpamhausFeed.Indicator.Value
      description: The indicator value.
      type: String
    - contextPath: SpamhausFeed.Indicator.Type
      description: The indicator type.
      type: String
    - contextPath: SpamhausFeed.Indicator.RawJSON
      description: The indicator rawJSON value.
      type: Unknown
>>>>>>> 04ecf248
  dockerimage: demisto/python3:3.8.1.5734
  feed: true
  isfetch: false
  longRunning: false
  longRunningPort: false
  runonce: false
  script: '-'
  subtype: python3
  type: python
fromversion: 5.5.0<|MERGE_RESOLUTION|>--- conflicted
+++ resolved
@@ -100,19 +100,6 @@
     description: Gets the feed indicators.
     execution: false
     name: spamhaus-get-indicators
-<<<<<<< HEAD
-=======
-    outputs:
-    - contextPath: SpamhausFeed.Indicator.Value
-      description: The indicator value.
-      type: String
-    - contextPath: SpamhausFeed.Indicator.Type
-      description: The indicator type.
-      type: String
-    - contextPath: SpamhausFeed.Indicator.RawJSON
-      description: The indicator rawJSON value.
-      type: Unknown
->>>>>>> 04ecf248
   dockerimage: demisto/python3:3.8.1.5734
   feed: true
   isfetch: false
